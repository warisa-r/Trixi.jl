
using OrdinaryDiffEq, Plots
using Trixi

###############################################################################
# semidiscretization of the compressible Navier-Stokes equations

# TODO: parabolic; unify names of these accessor functions
prandtl_number() = 0.72
mu() = 6.25e-4 # equivalent to Re = 1600

equations = CompressibleEulerEquations3D(1.4)
equations_parabolic = CompressibleNavierStokesDiffusion3D(equations, mu=mu(),
                                                          Prandtl=prandtl_number())

"""
    initial_condition_taylor_green_vortex(x, t, equations::CompressibleEulerEquations3D)

<<<<<<< HEAD
The classical inviscid Taylor-Green vortex, as found for instance in
=======
The classical viscous Taylor-Green vortex, as found for instance in
>>>>>>> 29bd2132

- Jonathan R. Bull and Antony Jameson
  Simulation of the Compressible Taylor Green Vortex using High-Order Flux Reconstruction Schemes
  [DOI: 10.2514/6.2014-3210](https://doi.org/10.2514/6.2014-3210)
"""
function initial_condition_taylor_green_vortex(x, t, equations::CompressibleEulerEquations3D)
  A  = 1.0 # magnitude of speed
  Ms = 0.1 # maximum Mach number

  rho = 1.0
  v1  =  A * sin(x[1]) * cos(x[2]) * cos(x[3])
  v2  = -A * cos(x[1]) * sin(x[2]) * cos(x[3])
  v3  = 0.0
  p   = (A / Ms)^2 * rho / equations.gamma # scaling to get Ms
  p   = p + 1.0/16.0 * A^2 * rho * (cos(2*x[1])*cos(2*x[3]) + 2*cos(2*x[2]) + 2*cos(2*x[1]) + cos(2*x[2])*cos(2*x[3]))

  return prim2cons(SVector(rho, v1, v2, v3, p), equations)
end
initial_condition = initial_condition_taylor_green_vortex

volume_flux = flux_ranocha
solver = DGSEM(polydeg=2, surface_flux=flux_hlle,
               volume_integral=VolumeIntegralFluxDifferencing(volume_flux))

coordinates_min = (-1.0, -1.0, -1.0) .* pi
coordinates_max = ( 1.0,  1.0,  1.0) .* pi
InitialRefinement = 3
mesh = TreeMesh(coordinates_min, coordinates_max,
                initial_refinement_level=InitialRefinement,
                n_cells_max=100_000)

semi = SemidiscretizationHyperbolicParabolic(mesh, (equations, equations_parabolic),
                                             initial_condition, solver)

###############################################################################
# ODE solvers, callbacks etc.

tspan = (0.0, 5.0)
ode = semidiscretize(semi, tspan; split_form = false)

summary_callback = SummaryCallback()

analysis_interval = 200

analysis_callback = AnalysisCallback(semi, interval=analysis_interval, save_analysis=true,
                                     extra_analysis_integrals=(enstrophy, ))

amr_indicator = IndicatorLöhner(semi,
                                variable=Trixi.v2)
amr_controller = ControllerThreeLevel(semi, amr_indicator,
                                      base_level=InitialRefinement,
                                      med_level =InitialRefinement+1, med_threshold=0.7, # med_level = current level
                                      max_level =InitialRefinement+3, max_threshold=0.83)
amr_callback = AMRCallback(semi, amr_controller,
                           interval=10,
                           adapt_initial_condition=false,
                           adapt_initial_condition_only_refine=true)

alive_callback = AliveCallback(analysis_interval=analysis_interval,)

callbacks = CallbackSet(summary_callback,
                        analysis_callback,
                        alive_callback,
                        amr_callback)

###############################################################################
# run the simulation

# S = 3, Ref. Level = 1
S = 3
CFL = 1.0
dt = 0.0326516980654560048 / (2.0^(InitialRefinement - 2)) * CFL

#=
S = 6
CFL = 1.0
dt = 0.0776305753039196105 / (2.0^(InitialRefinement - 2)) * CFL


S = 12
CFL = 0.25
dt = 0.165335757314096554 / (2.0^(InitialRefinement - 2)) * CFL

S = 16
CFL = 1.0
dt = 0.221319526090155705 / (2.0^(InitialRefinement - 2)) * CFL


S = 24
CFL = 0.85
dt = 0.324692290225081 / (2.0^(InitialRefinement - 2)) * CFL
=#

bS = 1.0
cEnd = 0.5

ode_algorithm = PERK(S, "/home/daniel/git/MA/EigenspectraGeneration/Spectra/3D_TGV/", bS, cEnd)

Integrator_Mesh_Level_Dict = Dict([(3, 4), (4, 3), (5, 2), (6, 1)])

#LevelCFL = [1.0, 1.0, 0.7, 0.4]
LevelCFL = [0.4, 0.7, 1.0, 1.0]
ode_algorithm = PERK_Multi(3, 3, "/home/daniel/git/MA/EigenspectraGeneration/Spectra/3D_TGV/", 
                           bS, cEnd, LevelCFL, Integrator_Mesh_Level_Dict, stage_callbacks = ())


sol = Trixi.solve(ode, ode_algorithm, dt = dt, save_everystep=false, callback=callbacks);

Plots.plot(sol)

#=
time_int_tol = 1e-8
sol = solve(ode, RDPK3SpFSAL49(); abstol=time_int_tol, reltol=time_int_tol,
            ode_default_options()..., callback=callbacks)
=#

summary_callback() # print the timer summary<|MERGE_RESOLUTION|>--- conflicted
+++ resolved
@@ -16,11 +16,7 @@
 """
     initial_condition_taylor_green_vortex(x, t, equations::CompressibleEulerEquations3D)
 
-<<<<<<< HEAD
-The classical inviscid Taylor-Green vortex, as found for instance in
-=======
 The classical viscous Taylor-Green vortex, as found for instance in
->>>>>>> 29bd2132
 
 - Jonathan R. Bull and Antony Jameson
   Simulation of the Compressible Taylor Green Vortex using High-Order Flux Reconstruction Schemes
