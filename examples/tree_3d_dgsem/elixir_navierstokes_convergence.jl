using OrdinaryDiffEq
using Trixi

###############################################################################
# semidiscretization of the ideal compressible Navier-Stokes equations

prandtl_number() = 0.72
mu() = 0.01

equations = CompressibleEulerEquations3D(1.4)
equations_parabolic = CompressibleNavierStokesDiffusion3D(equations, mu=mu(), Prandtl=prandtl_number(),
                                                          gradient_variables=GradientVariablesPrimitive())

# Create DG solver with polynomial degree = 3 and (local) Lax-Friedrichs/Rusanov flux as surface flux
solver = DGSEM(polydeg=3, surface_flux=flux_lax_friedrichs,
               volume_integral=VolumeIntegralWeakForm())

coordinates_min = (-1.0, -1.0, -1.0) # minimum coordinates (min(x), min(y), min(z))
coordinates_max = ( 1.0,  1.0,  1.0) # maximum coordinates (max(x), max(y), max(z))

# Create a uniformly refined mesh with periodic boundaries
mesh = TreeMesh(coordinates_min, coordinates_max,
                initial_refinement_level=3,
                periodicity=(true, false, true),
                n_cells_max=50_000) # set maximum capacity of tree data structure

# Note: the initial condition cannot be specialized to `CompressibleNavierStokesDiffusion3D`
#       since it is called by both the parabolic solver (which passes in `CompressibleNavierStokesDiffusion3D`)
#       and by the initial condition (which passes in `CompressibleEulerEquations3D`).
# This convergence test setup was originally derived by Andrew Winters (@andrewwinters5000)
function initial_condition_navier_stokes_convergence_test(x, t, equations)
  # Constants. OBS! Must match those in `source_terms_navier_stokes_convergence_test`
  c  = 2.0
  A1 = 0.5
  A2 = 1.0
  A3 = 0.5

  # Convenience values for trig. functions
  pi_x = pi * x[1]
  pi_y = pi * x[2]
  pi_z = pi * x[3]
  pi_t = pi * t

  rho = c + A1 * sin(pi_x) * cos(pi_y) * sin(pi_z) * cos(pi_t)
  v1  = A2 * sin(pi_x) * log(x[2] + 2.0) * (1.0 - exp(-A3 * (x[2] - 1.0))) * sin(pi_z) * cos(pi_t)
  v2  = v1
  v3  = v1
  p   = rho^2

  return prim2cons(SVector(rho, v1, v2, v3, p), equations)
end

@inline function source_terms_navier_stokes_convergence_test(u, x, t, equations)
  # TODO: parabolic
  # we currently need to hardcode these parameters until we fix the "combined equation" issue
  # see also https://github.com/trixi-framework/Trixi.jl/pull/1160
  inv_gamma_minus_one = inv(equations.gamma - 1)
  Pr = prandtl_number()
  mu_ = mu()

  # Constants. OBS! Must match those in `initial_condition_navier_stokes_convergence_test`
  c  = 2.0
  A1 = 0.5
  A2 = 1.0
  A3 = 0.5

  # Convenience values for trig. functions
  pi_x = pi * x[1]
  pi_y = pi * x[2]
  pi_z = pi * x[3]
  pi_t = pi * t

  # Define auxiliary functions for the strange function of the y variable
  # to make expressions easier to read
  g    = log(x[2] + 2.0) * (1.0 - exp(-A3 * (x[2] - 1.0)))
  g_y  = ( A3 * log(x[2] + 2.0) * exp(-A3 * (x[2] - 1.0))
           + (1.0 - exp(-A3 * (x[2] - 1.0))) / (x[2] + 2.0) )
  g_yy = ( 2.0 * A3 * exp(-A3 * (x[2] - 1.0)) / (x[2] + 2.0)
           - (1.0 - exp(-A3 * (x[2] - 1.0))) / ((x[2] + 2.0)^2)
           - A3^2 * log(x[2] + 2.0) * exp(-A3 * (x[2] - 1.0)) )

  # Density and its derivatives
  rho    =   c + A1 * sin(pi_x) * cos(pi_y) * sin(pi_z) * cos(pi_t)
  rho_t  = -pi * A1 * sin(pi_x) * cos(pi_y) * sin(pi_z) * sin(pi_t)
  rho_x  =  pi * A1 * cos(pi_x) * cos(pi_y) * sin(pi_z) * cos(pi_t)
  rho_y  = -pi * A1 * sin(pi_x) * sin(pi_y) * sin(pi_z) * cos(pi_t)
  rho_z  =  pi * A1 * sin(pi_x) * cos(pi_y) * cos(pi_z) * cos(pi_t)
  rho_xx = -pi^2 * (rho - c)
  rho_yy = -pi^2 * (rho - c)
  rho_zz = -pi^2 * (rho - c)

  # Velocities and their derivatives
  # v1 terms
  v1    =       A2 * sin(pi_x) * g * sin(pi_z) * cos(pi_t)
  v1_t  = -pi * A2 * sin(pi_x) * g * sin(pi_z) * sin(pi_t)
  v1_x  =  pi * A2 * cos(pi_x) * g * sin(pi_z) * cos(pi_t)
  v1_y  =       A2 * sin(pi_x) * g_y * sin(pi_z) * cos(pi_t)
  v1_z  =  pi * A2 * sin(pi_x) * g * cos(pi_z) * cos(pi_t)
  v1_xx = -pi^2 * v1
  v1_yy =       A2 * sin(pi_x) * g_yy * sin(pi_z) * cos(pi_t)
  v1_zz = -pi^2 * v1
  v1_xy =  pi * A2 * cos(pi_x) * g_y * sin(pi_z) * cos(pi_t)
  v1_xz =  pi^2 * A2 * cos(pi_x) * g * cos(pi_z) * cos(pi_t)
  v1_yz =  pi * A2 * sin(pi_x) * g_y * cos(pi_z) * cos(pi_t)
  # v2 terms (simplifies from ansatz)
  v2    = v1
  v2_t  = v1_t
  v2_x  = v1_x
  v2_y  = v1_y
  v2_z  = v1_z
  v2_xx = v1_xx
  v2_yy = v1_yy
  v2_zz = v1_zz
  v2_xy = v1_xy
  v2_yz = v1_yz
  # v3 terms (simplifies from ansatz)
  v3    = v1
  v3_t  = v1_t
  v3_x  = v1_x
  v3_y  = v1_y
  v3_z  = v1_z
  v3_xx = v1_xx
  v3_yy = v1_yy
  v3_zz = v1_zz
  v3_xz = v1_xz
  v3_yz = v1_yz

  # Pressure and its derivatives
  p    = rho^2
  p_t  = 2.0 * rho * rho_t
  p_x  = 2.0 * rho * rho_x
  p_y  = 2.0 * rho * rho_y
  p_z  = 2.0 * rho * rho_z

  # Total energy and its derivatives; simiplifies from ansatz that v2 = v1 and v3 = v1
  E   = p   * inv_gamma_minus_one + 1.5 * rho * v1^2
  E_t = p_t * inv_gamma_minus_one + 1.5 * rho_t * v1^2 + 3.0 * rho * v1 * v1_t
  E_x = p_x * inv_gamma_minus_one + 1.5 * rho_x * v1^2 + 3.0 * rho * v1 * v1_x
  E_y = p_y * inv_gamma_minus_one + 1.5 * rho_y * v1^2 + 3.0 * rho * v1 * v1_y
  E_z = p_z * inv_gamma_minus_one + 1.5 * rho_z * v1^2 + 3.0 * rho * v1 * v1_z

  # Divergence of Fick's law ∇⋅∇q = kappa ∇⋅∇T; simplifies because p = rho², so T = p/rho = rho
  kappa = equations.gamma * inv_gamma_minus_one / Pr
  q_xx = kappa * rho_xx # kappa T_xx
  q_yy = kappa * rho_yy # kappa T_yy
  q_zz = kappa * rho_zz # kappa T_zz

  # Stress tensor and its derivatives (exploit symmetry)
  tau11 = 4.0 / 3.0 * v1_x - 2.0 / 3.0 * (v2_y + v3_z)
  tau12 = v1_y + v2_x
  tau13 = v1_z + v3_x
  tau22 = 4.0 / 3.0 * v2_y - 2.0 / 3.0 * (v1_x + v3_z)
  tau23 = v2_z + v3_y
  tau33 = 4.0 / 3.0 * v3_z - 2.0 / 3.0 * (v1_x + v2_y)

  tau11_x = 4.0 / 3.0 * v1_xx - 2.0 / 3.0 * (v2_xy + v3_xz)
  tau12_x = v1_xy + v2_xx
  tau13_x = v1_xz + v3_xx

  tau12_y = v1_yy + v2_xy
  tau22_y = 4.0 / 3.0 * v2_yy - 2.0 / 3.0 * (v1_xy + v3_yz)
  tau23_y = v2_yz + v3_yy

  tau13_z = v1_zz + v3_xz
  tau23_z = v2_zz + v3_yz
  tau33_z = 4.0 / 3.0 * v3_zz - 2.0 / 3.0 * (v1_xz + v2_yz)

  # Compute the source terms
  # Density equation
  du1 = ( rho_t + rho_x * v1 + rho * v1_x
                + rho_y * v2 + rho * v2_y
                + rho_z * v3 + rho * v3_z )
  # x-momentum equation
  du2 = ( rho_t * v1 + rho * v1_t + p_x +         rho_x * v1^2
                                        + 2.0   * rho   * v1 * v1_x
                                        + rho_y * v1    * v2
                                        + rho   * v1_y  * v2
                                        + rho   * v1    * v2_y
                                        + rho_z * v1    * v3
                                        + rho   * v1_z  * v3
                                        + rho   * v1    * v3_z
                              - mu_ * (tau11_x + tau12_y + tau13_z) )
  # y-momentum equation
  du3 = ( rho_t * v2 + rho * v2_t + p_y + rho_x * v1    * v2
                                        + rho   * v1_x  * v2
                                        + rho   * v1    * v2_x
                                        +         rho_y * v2^2
                                        + 2.0   * rho   * v2 * v2_y
                                        + rho_z * v2    * v3
                                        + rho   * v2_z  * v3
                                        + rho   * v2    * v3_z
                              - mu_ * (tau12_x + tau22_y + tau23_z) )
  # z-momentum equation
  du4 = ( rho_t * v3 + rho * v3_t + p_z + rho_x * v1    * v3
                                        + rho   * v1_x  * v3
                                        + rho   * v1    * v3_x
                                        + rho_y * v2    * v3
                                        + rho   * v2_y  * v3
                                        + rho   * v2    * v3_y
                                        +         rho_z * v3^2
                                        + 2.0   * rho   * v3 * v3_z
                              - mu_ * (tau13_x + tau23_y + tau33_z) )
  # Total energy equation
  du5 = ( E_t + v1_x * (E + p) + v1 * (E_x + p_x)
              + v2_y * (E + p) + v2 * (E_y + p_y)
              + v3_z * (E + p) + v3 * (E_z + p_z)
    # stress tensor and temperature gradient from x-direction
      - mu_ * ( q_xx + v1_x * tau11   + v2_x * tau12   + v3_x * tau13
                     + v1   * tau11_x + v2   * tau12_x + v3   * tau13_x)
    # stress tensor and temperature gradient terms from y-direction
      - mu_ * ( q_yy + v1_y * tau12   + v2_y * tau22   + v3_y * tau23
                     + v1   * tau12_y + v2   * tau22_y + v3   * tau23_y)
    # stress tensor and temperature gradient terms from z-direction
      - mu_ * ( q_zz + v1_z * tau13   + v2_z * tau23   + v3_z * tau33
                     + v1   * tau13_z + v2   * tau23_z + v3   * tau33_z) )

  return SVector(du1, du2, du3, du4, du5)
end

initial_condition = initial_condition_navier_stokes_convergence_test

# BC types
<<<<<<< HEAD
velocity_bc_top_bottom = NoSlip((x, t, equations) -> SVector(initial_condition_navier_stokes_convergence_test(x, t, equations)[2], 
                                                             initial_condition_navier_stokes_convergence_test(x, t, equations)[3],
                                                             initial_condition_navier_stokes_convergence_test(x, t, equations)[4])
                                                             )
=======
velocity_bc_top_bottom = NoSlip() do x, t, equations
    u = initial_condition_navier_stokes_convergence_test(x, t, equations)
    return  SVector(u[2], u[3], u[4])
end
>>>>>>> 6aeeeea6
heat_bc_top_bottom = Adiabatic((x, t, equations) -> 0.0)
boundary_condition_top_bottom = BoundaryConditionNavierStokesWall(velocity_bc_top_bottom, heat_bc_top_bottom)

# define inviscid boundary conditions
boundary_conditions = (; x_neg = boundary_condition_periodic,
                         x_pos = boundary_condition_periodic,
                         y_neg = boundary_condition_slip_wall,
                         y_pos = boundary_condition_slip_wall,
                         z_neg = boundary_condition_periodic,
                         z_pos = boundary_condition_periodic)

# define viscous boundary conditions
boundary_conditions_parabolic = (; x_neg = boundary_condition_periodic,
                                   x_pos = boundary_condition_periodic,
                                   y_neg = boundary_condition_top_bottom,
                                   y_pos = boundary_condition_top_bottom,
                                   z_neg = boundary_condition_periodic,
                                   z_pos = boundary_condition_periodic)

semi = SemidiscretizationHyperbolicParabolic(mesh, (equations, equations_parabolic), initial_condition, solver;
                                             boundary_conditions=(boundary_conditions, boundary_conditions_parabolic),
                                             source_terms=source_terms_navier_stokes_convergence_test)

###############################################################################
# ODE solvers, callbacks etc.

# Create ODE problem with time span `tspan`
tspan = (0.0, 1.0)
ode = semidiscretize(semi, tspan; split_form = false)

summary_callback = SummaryCallback()
alive_callback = AliveCallback(alive_interval=10)
analysis_interval = 100
analysis_callback = AnalysisCallback(semi, interval=analysis_interval)

#=
amr_controller = ControllerThreeLevel(semi, IndicatorMax(semi, variable=first),
                                      base_level=2,
                                      med_level=3, med_threshold=0.1,
                                      max_level=4, max_threshold=0.6)
=#
amr_indicator = IndicatorHennemannGassner(semi,
                                          alpha_max=1.0,
                                          alpha_min=0.0001,
                                          alpha_smooth=false,
                                          variable=Trixi.density)

amr_controller = ControllerThreeLevel(semi, amr_indicator,
                                      base_level=2,
                                      med_level =3, med_threshold=0.0003, # med_level = current level
                                      max_level =4, max_threshold=0.003)

amr_callback = AMRCallback(semi, amr_controller,
                           interval=5,
                           adapt_initial_condition=true)

callbacks = CallbackSet(summary_callback, alive_callback, analysis_callback, amr_callback)
#callbacks = CallbackSet(summary_callback, alive_callback, analysis_callback)

###############################################################################
# run the simulation

time_int_tol = 1e-8
sol = solve(ode, RDPK3SpFSAL49(); abstol=time_int_tol, reltol=time_int_tol, dt = 1e-5,
            ode_default_options()..., callback=callbacks)
summary_callback() # print the timer summary
<|MERGE_RESOLUTION|>--- conflicted
+++ resolved
@@ -220,17 +220,10 @@
 initial_condition = initial_condition_navier_stokes_convergence_test
 
 # BC types
-<<<<<<< HEAD
-velocity_bc_top_bottom = NoSlip((x, t, equations) -> SVector(initial_condition_navier_stokes_convergence_test(x, t, equations)[2], 
-                                                             initial_condition_navier_stokes_convergence_test(x, t, equations)[3],
-                                                             initial_condition_navier_stokes_convergence_test(x, t, equations)[4])
-                                                             )
-=======
 velocity_bc_top_bottom = NoSlip() do x, t, equations
     u = initial_condition_navier_stokes_convergence_test(x, t, equations)
     return  SVector(u[2], u[3], u[4])
 end
->>>>>>> 6aeeeea6
 heat_bc_top_bottom = Adiabatic((x, t, equations) -> 0.0)
 boundary_condition_top_bottom = BoundaryConditionNavierStokesWall(velocity_bc_top_bottom, heat_bc_top_bottom)
 
