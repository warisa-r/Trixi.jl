--- conflicted
+++ resolved
@@ -20,8 +20,6 @@
     )
   end
 
-<<<<<<< HEAD
-=======
   @trixi_testset "TreeMesh1D: elixir_advection_diffusion.jl (AMR)" begin
     @test_trixi_include(joinpath(examples_dir(), "tree_1d_dgsem", "elixir_advection_diffusion.jl"),
       tspan=(0.0, 0.0), initial_refinement_level = 5)
@@ -44,7 +42,6 @@
       @test linf_error ≈ [3.258075790424364e-5]
   end
 
->>>>>>> 29bd2132
   @trixi_testset "TreeMesh1D: elixir_navierstokes_convergence_periodic.jl" begin
     @test_trixi_include(joinpath(examples_dir(), "tree_1d_dgsem", "elixir_navierstokes_convergence_periodic.jl"),
       l2 = [0.0001133835907077494, 6.226282245610444e-5, 0.0002820171699999139],
@@ -78,8 +75,6 @@
       linf = [0.002754803146635787, 0.0028567714697580906, 0.012941794048176192]
     )
   end
-<<<<<<< HEAD
-=======
 
   @trixi_testset "TreeMesh1D: elixir_navierstokes_convergence_walls_amr.jl" begin
     @test_trixi_include(joinpath(examples_dir(), "tree_1d_dgsem", "elixir_navierstokes_convergence_walls_amr.jl"),
@@ -99,7 +94,6 @@
       linf = [0.00011850555445525046, 0.0001898777490968537, 0.0009597561467877824]
     )
   end
->>>>>>> 29bd2132
 end
 
 # Clean up afterwards: delete Trixi output directory
