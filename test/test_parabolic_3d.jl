module TestExamplesParabolic3D

using Test
using Trixi

include("test_trixi.jl")

# Start with a clean environment: remove Trixi.jl output directory if it exists
outdir = "out"
isdir(outdir) && rm(outdir, recursive=true)

@testset "SemidiscretizationHyperbolicParabolic (3D)" begin

  @trixi_testset "DGMulti: elixir_navierstokes_convergence.jl" begin
    @test_trixi_include(joinpath(examples_dir(), "dgmulti_3d", "elixir_navierstokes_convergence.jl"),
      cells_per_dimension = (4, 4, 4), tspan=(0.0, 0.1),
      l2 = [0.0005532847115849239, 0.000659263490965341, 0.0007776436127362806, 0.0006592634909662951, 0.0038073628897809185],
      linf = [0.0017039861523615585, 0.002628561703560073, 0.003531057425112172, 0.0026285617036090336, 0.015587829540351095]
    )
  end

  @trixi_testset "DGMulti: elixir_navierstokes_convergence_curved.jl" begin
    @test_trixi_include(joinpath(examples_dir(), "dgmulti_3d", "elixir_navierstokes_convergence_curved.jl"),
      cells_per_dimension = (4, 4, 4), tspan=(0.0, 0.1),
      l2 = [0.0014027227251207474, 0.0021322235533273513, 0.0027873741447455194, 0.0024587473070627423, 0.00997836818019202],
      linf = [0.006341750402837576, 0.010306014252246865, 0.01520740250924979, 0.010968264045485565, 0.047454389831591115]
    )
  end

  @trixi_testset "DGMulti: elixir_navierstokes_taylor_green_vortex.jl" begin
    @test_trixi_include(joinpath(examples_dir(), "dgmulti_3d", "elixir_navierstokes_taylor_green_vortex.jl"),
      cells_per_dimension = (4, 4, 4), tspan=(0.0, 0.25),
      l2 = [0.0001825713444029892, 0.015589736382772248, 0.015589736382771884, 0.021943924667273653, 0.01927370280244222],
      linf = [0.0006268463584697681, 0.03218881662749007, 0.03218881662697948, 0.053872495395614256, 0.05183822000984151]
    )
  end

  @trixi_testset "TreeMesh3D: elixir_navierstokes_convergence.jl" begin
    @test_trixi_include(joinpath(examples_dir(), "tree_3d_dgsem", "elixir_navierstokes_convergence.jl"),
      initial_refinement_level = 2, tspan=(0.0, 0.1),
      l2 = [0.0019582188528512257, 0.002653449504302844, 0.002898264205184629, 0.002653449504302853, 0.009511572365085706],
      linf = [0.013680656759085918, 0.0356910450154318, 0.023526343547736236, 0.035691045015431855, 0.11482570604041165]
    )
  end

  @trixi_testset "TreeMesh3D: elixir_navierstokes_convergence.jl (isothermal walls)" begin
    @test_trixi_include(joinpath(examples_dir(), "tree_3d_dgsem", "elixir_navierstokes_convergence.jl"),
      initial_refinement_level = 2, tspan=(0.0, 0.1),
      heat_bc_top_bottom=Isothermal((x, t, equations) -> Trixi.temperature(initial_condition_navier_stokes_convergence_test(x, t, equations), equations)),
      l2 = [0.00195468651965362, 0.0026554367897028506, 0.002892730402724066, 0.002655436789702817, 0.009596351796609566],
      linf = [0.013680508110645473, 0.035673446359424356, 0.024024936779729028, 0.03567344635942474, 0.11839497110809383]
    )
  end

  @trixi_testset "TreeMesh3D: elixir_navierstokes_convergence.jl (Entropy gradient variables)" begin
    @test_trixi_include(joinpath(examples_dir(), "tree_3d_dgsem", "elixir_navierstokes_convergence.jl"),
      initial_refinement_level=2, tspan=(0.0, 0.1), gradient_variables=GradientVariablesEntropy(),
      l2 = [0.0019770444875099307, 0.0026524750946399327, 0.00290860030832445, 0.0026524750946399396, 0.009509568981439294],
      linf = [0.01387936112914212, 0.03526260609304053, 0.023554197097368997, 0.035262606093040896, 0.11719963716509518]
    )
  end

  @trixi_testset "TreeMesh3D: elixir_navierstokes_convergence.jl (Entropy gradient variables, isothermal walls)" begin
    @test_trixi_include(joinpath(examples_dir(), "tree_3d_dgsem", "elixir_navierstokes_convergence.jl"),
      initial_refinement_level=2, tspan=(0.0, 0.1), gradient_variables=GradientVariablesEntropy(),
      heat_bc_top_bottom=Isothermal((x, t, equations) -> Trixi.temperature(initial_condition_navier_stokes_convergence_test(x, t, equations), equations)),
      l2 = [0.001974631423398113, 0.002654768259143932, 0.002907031063651286, 0.002654768259143901, 0.009587792882971452],
      linf = [0.01387919380137137, 0.035244084526358944, 0.02398614622061363, 0.03524408452635828, 0.12005056512506407]
    )
  end

  @trixi_testset "TreeMesh3D: elixir_navierstokes_convergence.jl (flux differencing)" begin
    @test_trixi_include(joinpath(examples_dir(), "tree_3d_dgsem", "elixir_navierstokes_convergence.jl"),
      initial_refinement_level = 2, tspan=(0.0, 0.1),
      volume_integral=VolumeIntegralFluxDifferencing(flux_central),
      l2 = [0.0019582188528180213, 0.002653449504301736, 0.0028982642051960006, 0.0026534495043017384, 0.009511572364811033],
      linf = [0.013680656758949583, 0.035691045015224444, 0.02352634354676752, 0.035691045015223424, 0.11482570603751441]
    )
  end

  @trixi_testset "TreeMesh3D: elixir_navierstokes_convergence.jl (Refined mesh)" begin
    @test_trixi_include(joinpath(examples_dir(), "tree_3d_dgsem", "elixir_navierstokes_convergence.jl"),
      tspan=(0.0, 0.0))
      LLID = Trixi.local_leaf_cells(mesh.tree)
      num_leafs = length(LLID)
      @assert num_leafs % 16 == 0
      Trixi.refine!(mesh.tree, LLID[1:Int(num_leafs/16)])
      tspan=(0.0, 1.0)
      semi = SemidiscretizationHyperbolicParabolic(mesh, (equations, equations_parabolic), initial_condition, solver;
                                             boundary_conditions=(boundary_conditions, boundary_conditions_parabolic),
                                             source_terms=source_terms_navier_stokes_convergence_test)
      ode = semidiscretize(semi, tspan)
      analysis_callback = AnalysisCallback(semi, interval=analysis_interval)
      callbacks = CallbackSet(summary_callback, alive_callback, analysis_callback)
      sol = solve(ode, RDPK3SpFSAL49(); abstol=time_int_tol, reltol=time_int_tol, dt = 1e-5,
            ode_default_options()..., callback=callbacks)
<<<<<<< HEAD
      ac_sol = analysis_callback(sol)
      @test ac_sol.l2 ≈ [0.0003991794175622818; 0.0008853745163670504; 0.0010658655552066817; 0.0008785559918324284; 0.001403163458422815]
      @test ac_sol.linf ≈ [0.0035306410538458177; 0.01505692306169911; 0.008862444161110705; 0.015065647972869856; 0.030402714743065218]
=======
      l2_error, linf_error = analysis_callback(sol)
      @test l2_error ≈ [0.0003991794175622818; 0.0008853745163670504; 0.0010658655552066817; 0.0008785559918324284; 0.001403163458422815]
      @test linf_error ≈ [0.0035306410538458177; 0.01505692306169911; 0.008862444161110705; 0.015065647972869856; 0.030402714743065218]
>>>>>>> 29bd2132
  end

  @trixi_testset "TreeMesh3D: elixir_navierstokes_taylor_green_vortex.jl" begin
    @test_trixi_include(joinpath(examples_dir(), "tree_3d_dgsem", "elixir_navierstokes_taylor_green_vortex.jl"),
      initial_refinement_level = 2, tspan=(0.0, 0.25),
      l2 = [0.00024173250389635442, 0.015684268393762454, 0.01568426839376248, 0.021991909545192333, 0.02825413672911425],
      linf = [0.0008410587892853094, 0.04740176181772552, 0.04740176181772507, 0.07483494924031157, 0.150181591534448]
    )
  end

  @trixi_testset "TreeMesh3D: elixir_navierstokes_taylor_green_vortex.jl (Refined mesh)" begin
    @test_trixi_include(joinpath(examples_dir(), "tree_3d_dgsem", "elixir_navierstokes_taylor_green_vortex.jl"),
      tspan=(0.0, 0.0))
      LLID = Trixi.local_leaf_cells(mesh.tree)
      num_leafs = length(LLID)
      @assert num_leafs % 32 == 0
      Trixi.refine!(mesh.tree, LLID[1:Int(num_leafs/32)])
      tspan=(0.0, 10.0)
      semi = SemidiscretizationHyperbolicParabolic(mesh, (equations, equations_parabolic),
                                             initial_condition, solver)
      ode = semidiscretize(semi, tspan)
      analysis_callback = AnalysisCallback(semi, interval=analysis_interval, save_analysis=true,
                                           extra_analysis_integrals=(energy_kinetic,
                                                                     energy_internal,
                                                                     enstrophy))
      callbacks = CallbackSet(summary_callback, alive_callback, analysis_callback)
      # Use CarpenterKennedy2N54 since `RDPK3SpFSAL49` gives slightly different results on different machines
      sol = solve(ode, CarpenterKennedy2N54(williamson_condition=false),
            dt=5e-3,
            save_everystep=false, callback=callbacks); 
<<<<<<< HEAD
      ac_sol = analysis_callback(sol)
      @test ac_sol.l2 ≈ [0.0013666103707729502; 0.2313581629543744; 0.2308164306264533; 0.17460246787819503; 0.28121914446544005]
      @test ac_sol.linf ≈ [0.006938093883741336; 1.028235074139312; 1.0345438209717241; 1.0821111605203542; 1.2669636522564645]
=======
      l2_error, linf_error = analysis_callback(sol)
      @test l2_error ≈ [0.0013666103707729502; 0.2313581629543744; 0.2308164306264533; 0.17460246787819503; 0.28121914446544005]
      @test linf_error ≈ [0.006938093883741336; 1.028235074139312; 1.0345438209717241; 1.0821111605203542; 1.2669636522564645]

      # Ensure that we do not have excessive memory allocations 
      # (e.g., from type instabilities) 
      let 
        t = sol.t[end] 
        u_ode = sol.u[end] 
        du_ode = similar(u_ode) 
        @test (@allocated Trixi.rhs!(du_ode, u_ode, semi, t)) < 100
        @test (@allocated Trixi.rhs_parabolic!(du_ode, u_ode, semi, t)) < 100
      end
>>>>>>> 29bd2132
  end

  @trixi_testset "P4estMesh3D: elixir_navierstokes_convergence.jl" begin
    @test_trixi_include(joinpath(examples_dir(), "p4est_3d_dgsem", "elixir_navierstokes_convergence.jl"),
      initial_refinement_level = 2, tspan=(0.0, 0.1),
      l2 = [0.00026599105554982194, 0.000461877794472316, 0.0005424899076052261, 0.0004618777944723191, 0.0015846392581126832], 
      linf = [0.0025241668929956163, 0.006308461681816373, 0.004334939663169113, 0.006308461681804009, 0.03176343480493493]
    )
  end

  @trixi_testset "P4estMesh3D: elixir_navierstokes_taylor_green_vortex.jl" begin
    @test_trixi_include(joinpath(examples_dir(), "p4est_3d_dgsem", "elixir_navierstokes_taylor_green_vortex.jl"),
      initial_refinement_level = 2, tspan=(0.0, 0.25),
      l2 = [0.0001547509861140407, 0.015637861347119624, 0.015637861347119687, 0.022024699158522523, 0.009711013505930812], 
      linf = [0.0006696415247340326, 0.03442565722527785, 0.03442565722577423, 0.06295407168705314, 0.032857472756916195]
    )
  end
<<<<<<< HEAD
=======

  @trixi_testset "TreeMesh3D: elixir_advection_diffusion_amr.jl" begin
    @test_trixi_include(joinpath(examples_dir(), "tree_3d_dgsem", "elixir_advection_diffusion_amr.jl"),
      l2 = [0.00017912610056132068],
      linf = [0.0007821751390747478]
    )
  end
>>>>>>> 29bd2132
end

# Clean up afterwards: delete Trixi.jl output directory
@test_nowarn isdir(outdir) && rm(outdir, recursive=true)

end # module<|MERGE_RESOLUTION|>--- conflicted
+++ resolved
@@ -94,15 +94,9 @@
       callbacks = CallbackSet(summary_callback, alive_callback, analysis_callback)
       sol = solve(ode, RDPK3SpFSAL49(); abstol=time_int_tol, reltol=time_int_tol, dt = 1e-5,
             ode_default_options()..., callback=callbacks)
-<<<<<<< HEAD
-      ac_sol = analysis_callback(sol)
-      @test ac_sol.l2 ≈ [0.0003991794175622818; 0.0008853745163670504; 0.0010658655552066817; 0.0008785559918324284; 0.001403163458422815]
-      @test ac_sol.linf ≈ [0.0035306410538458177; 0.01505692306169911; 0.008862444161110705; 0.015065647972869856; 0.030402714743065218]
-=======
       l2_error, linf_error = analysis_callback(sol)
       @test l2_error ≈ [0.0003991794175622818; 0.0008853745163670504; 0.0010658655552066817; 0.0008785559918324284; 0.001403163458422815]
       @test linf_error ≈ [0.0035306410538458177; 0.01505692306169911; 0.008862444161110705; 0.015065647972869856; 0.030402714743065218]
->>>>>>> 29bd2132
   end
 
   @trixi_testset "TreeMesh3D: elixir_navierstokes_taylor_green_vortex.jl" begin
@@ -133,11 +127,6 @@
       sol = solve(ode, CarpenterKennedy2N54(williamson_condition=false),
             dt=5e-3,
             save_everystep=false, callback=callbacks); 
-<<<<<<< HEAD
-      ac_sol = analysis_callback(sol)
-      @test ac_sol.l2 ≈ [0.0013666103707729502; 0.2313581629543744; 0.2308164306264533; 0.17460246787819503; 0.28121914446544005]
-      @test ac_sol.linf ≈ [0.006938093883741336; 1.028235074139312; 1.0345438209717241; 1.0821111605203542; 1.2669636522564645]
-=======
       l2_error, linf_error = analysis_callback(sol)
       @test l2_error ≈ [0.0013666103707729502; 0.2313581629543744; 0.2308164306264533; 0.17460246787819503; 0.28121914446544005]
       @test linf_error ≈ [0.006938093883741336; 1.028235074139312; 1.0345438209717241; 1.0821111605203542; 1.2669636522564645]
@@ -151,7 +140,6 @@
         @test (@allocated Trixi.rhs!(du_ode, u_ode, semi, t)) < 100
         @test (@allocated Trixi.rhs_parabolic!(du_ode, u_ode, semi, t)) < 100
       end
->>>>>>> 29bd2132
   end
 
   @trixi_testset "P4estMesh3D: elixir_navierstokes_convergence.jl" begin
@@ -169,8 +157,6 @@
       linf = [0.0006696415247340326, 0.03442565722527785, 0.03442565722577423, 0.06295407168705314, 0.032857472756916195]
     )
   end
-<<<<<<< HEAD
-=======
 
   @trixi_testset "TreeMesh3D: elixir_advection_diffusion_amr.jl" begin
     @test_trixi_include(joinpath(examples_dir(), "tree_3d_dgsem", "elixir_advection_diffusion_amr.jl"),
@@ -178,7 +164,6 @@
       linf = [0.0007821751390747478]
     )
   end
->>>>>>> 29bd2132
 end
 
 # Clean up afterwards: delete Trixi.jl output directory
