module TestExamplesParabolic3D

using Test
using Trixi

include("test_trixi.jl")

# Start with a clean environment: remove Trixi.jl output directory if it exists
outdir = "out"
isdir(outdir) && rm(outdir, recursive=true)

@testset "SemidiscretizationHyperbolicParabolic (3D)" begin

  @trixi_testset "DGMulti: elixir_navierstokes_convergence.jl" begin
    @test_trixi_include(joinpath(examples_dir(), "dgmulti_3d", "elixir_navierstokes_convergence.jl"),
      cells_per_dimension = (4, 4, 4), tspan=(0.0, 0.1),
      l2 = [0.0005532847115849239, 0.000659263490965341, 0.0007776436127362806, 0.0006592634909662951, 0.0038073628897809185],
      linf = [0.0017039861523615585, 0.002628561703560073, 0.003531057425112172, 0.0026285617036090336, 0.015587829540351095]
    )
  end

  @trixi_testset "DGMulti: elixir_navierstokes_convergence_curved.jl" begin
    @test_trixi_include(joinpath(examples_dir(), "dgmulti_3d", "elixir_navierstokes_convergence_curved.jl"),
      cells_per_dimension = (4, 4, 4), tspan=(0.0, 0.1),
      l2 = [0.0014027227251207474, 0.0021322235533273513, 0.0027873741447455194, 0.0024587473070627423, 0.00997836818019202],
      linf = [0.006341750402837576, 0.010306014252246865, 0.01520740250924979, 0.010968264045485565, 0.047454389831591115]
    )
  end

  @trixi_testset "DGMulti: elixir_navierstokes_taylor_green_vortex.jl" begin
    @test_trixi_include(joinpath(examples_dir(), "dgmulti_3d", "elixir_navierstokes_taylor_green_vortex.jl"),
      cells_per_dimension = (4, 4, 4), tspan=(0.0, 0.25),
      l2 = [0.0001825713444029892, 0.015589736382772248, 0.015589736382771884, 0.021943924667273653, 0.01927370280244222],
      linf = [0.0006268463584697681, 0.03218881662749007, 0.03218881662697948, 0.053872495395614256, 0.05183822000984151]
    )
  end

  @trixi_testset "TreeMesh3D: elixir_navierstokes_convergence.jl" begin
    @test_trixi_include(joinpath(examples_dir(), "tree_3d_dgsem", "elixir_navierstokes_convergence.jl"),
      initial_refinement_level = 2, tspan=(0.0, 0.1),
      l2 = [0.0019582188528512257, 0.002653449504302844, 0.002898264205184629, 0.002653449504302853, 0.009511572365085706],
      linf = [0.013680656759085918, 0.0356910450154318, 0.023526343547736236, 0.035691045015431855, 0.11482570604041165]
    )
  end

  @trixi_testset "TreeMesh3D: elixir_navierstokes_convergence.jl (isothermal walls)" begin
    @test_trixi_include(joinpath(examples_dir(), "tree_3d_dgsem", "elixir_navierstokes_convergence.jl"),
      initial_refinement_level = 2, tspan=(0.0, 0.1),
      heat_bc_top_bottom=Isothermal((x, t, equations) -> Trixi.temperature(initial_condition_navier_stokes_convergence_test(x, t, equations), equations)),
      l2 = [0.00195468651965362, 0.0026554367897028506, 0.002892730402724066, 0.002655436789702817, 0.009596351796609566],
      linf = [0.013680508110645473, 0.035673446359424356, 0.024024936779729028, 0.03567344635942474, 0.11839497110809383]
    )
  end

  @trixi_testset "TreeMesh3D: elixir_navierstokes_convergence.jl (Entropy gradient variables)" begin
    @test_trixi_include(joinpath(examples_dir(), "tree_3d_dgsem", "elixir_navierstokes_convergence.jl"),
      initial_refinement_level=2, tspan=(0.0, 0.1), gradient_variables=GradientVariablesEntropy(),
      l2 = [0.0019770444875099307, 0.0026524750946399327, 0.00290860030832445, 0.0026524750946399396, 0.009509568981439294],
      linf = [0.01387936112914212, 0.03526260609304053, 0.023554197097368997, 0.035262606093040896, 0.11719963716509518]
    )
  end

  @trixi_testset "TreeMesh3D: elixir_navierstokes_convergence.jl (Entropy gradient variables, isothermal walls)" begin
    @test_trixi_include(joinpath(examples_dir(), "tree_3d_dgsem", "elixir_navierstokes_convergence.jl"),
      initial_refinement_level=2, tspan=(0.0, 0.1), gradient_variables=GradientVariablesEntropy(),
      heat_bc_top_bottom=Isothermal((x, t, equations) -> Trixi.temperature(initial_condition_navier_stokes_convergence_test(x, t, equations), equations)),
      l2 = [0.001974631423398113, 0.002654768259143932, 0.002907031063651286, 0.002654768259143901, 0.009587792882971452],
      linf = [0.01387919380137137, 0.035244084526358944, 0.02398614622061363, 0.03524408452635828, 0.12005056512506407]
    )
  end

  @trixi_testset "TreeMesh3D: elixir_navierstokes_convergence.jl (flux differencing)" begin
    @test_trixi_include(joinpath(examples_dir(), "tree_3d_dgsem", "elixir_navierstokes_convergence.jl"),
      initial_refinement_level = 2, tspan=(0.0, 0.1),
      volume_integral=VolumeIntegralFluxDifferencing(flux_central),
      l2 = [0.0019582188528180213, 0.002653449504301736, 0.0028982642051960006, 0.0026534495043017384, 0.009511572364811033],
      linf = [0.013680656758949583, 0.035691045015224444, 0.02352634354676752, 0.035691045015223424, 0.11482570603751441]
    )
  end

  @trixi_testset "TreeMesh3D: elixir_navierstokes_convergence.jl (Refined mesh)" begin
    @test_trixi_include(joinpath(examples_dir(), "tree_3d_dgsem", "elixir_navierstokes_convergence.jl"),
      tspan=(0.0, 0.0))
      LLID = Trixi.local_leaf_cells(mesh.tree)
      num_leafs = length(LLID)
      @assert num_leafs % 16 == 0
      Trixi.refine!(mesh.tree, LLID[1:Int(num_leafs/16)])
      tspan=(0.0, 1.0)
      semi = SemidiscretizationHyperbolicParabolic(mesh, (equations, equations_parabolic), initial_condition, solver;
                                             boundary_conditions=(boundary_conditions, boundary_conditions_parabolic),
                                             source_terms=source_terms_navier_stokes_convergence_test)
      ode = semidiscretize(semi, tspan)
      analysis_callback = AnalysisCallback(semi, interval=analysis_interval)
      callbacks = CallbackSet(summary_callback, alive_callback, analysis_callback)
      sol = solve(ode, RDPK3SpFSAL49(); abstol=time_int_tol, reltol=time_int_tol, dt = 1e-5,
            ode_default_options()..., callback=callbacks)
      ac_sol = analysis_callback(sol)
      @test ac_sol.l2 ≈ [0.0003991794175622818; 0.0008853745163670504; 0.0010658655552066817; 0.0008785559918324284; 0.001403163458422815]
      @test ac_sol.linf ≈ [0.0035306410538458177; 0.01505692306169911; 0.008862444161110705; 0.015065647972869856; 0.030402714743065218]
  end

  @trixi_testset "TreeMesh3D: elixir_navierstokes_taylor_green_vortex.jl" begin
    @test_trixi_include(joinpath(examples_dir(), "tree_3d_dgsem", "elixir_navierstokes_taylor_green_vortex.jl"),
      initial_refinement_level = 2, tspan=(0.0, 0.25),
      l2 = [0.00024173250389635442, 0.015684268393762454, 0.01568426839376248, 0.021991909545192333, 0.02825413672911425],
      linf = [0.0008410587892853094, 0.04740176181772552, 0.04740176181772507, 0.07483494924031157, 0.150181591534448]
    )
  end

<<<<<<< HEAD
  @trixi_testset "TreeMesh3D: elixir_navierstokes_taylor_green_vortex.jl (Refined mesh)" begin
    @test_trixi_include(joinpath(examples_dir(), "tree_3d_dgsem", "elixir_navierstokes_taylor_green_vortex.jl"),
      tspan=(0.0, 0.0))
      LLID = Trixi.local_leaf_cells(mesh.tree)
      num_leafs = length(LLID)
      @assert num_leafs % 32 == 0
      Trixi.refine!(mesh.tree, LLID[1:Int(num_leafs/32)])
      tspan=(0.0, 10.0)
      semi = SemidiscretizationHyperbolicParabolic(mesh, (equations, equations_parabolic),
                                             initial_condition, solver)
      ode = semidiscretize(semi, tspan)
      analysis_callback = AnalysisCallback(semi, interval=analysis_interval, save_analysis=true,
                                           extra_analysis_integrals=(energy_kinetic,
                                                                     energy_internal,
                                                                     enstrophy))
      callbacks = CallbackSet(summary_callback, alive_callback, analysis_callback)
      # Use CarpenterKennedy2N54 since `RDPK3SpFSAL49` gives slightly different results on different machines
      sol = solve(ode, CarpenterKennedy2N54(williamson_condition=false),
            dt=5e-3,
            save_everystep=false, callback=callbacks); 
      ac_sol = analysis_callback(sol)
      @test ac_sol.l2 ≈ [0.0013666103707729502; 0.2313581629543744; 0.2308164306264533; 0.17460246787819503; 0.28121914446544005]
      @test ac_sol.linf ≈ [0.006938093883741336; 1.028235074139312; 1.0345438209717241; 1.0821111605203542; 1.2669636522564645]
  end
end
=======
  @trixi_testset "P4estMesh3D: elixir_navierstokes_convergence.jl" begin
    @test_trixi_include(joinpath(examples_dir(), "p4est_3d_dgsem", "elixir_navierstokes_convergence.jl"),
      initial_refinement_level = 2, tspan=(0.0, 0.1),
      l2 = [0.00026599105554982194, 0.000461877794472316, 0.0005424899076052261, 0.0004618777944723191, 0.0015846392581126832], 
      linf = [0.0025241668929956163, 0.006308461681816373, 0.004334939663169113, 0.006308461681804009, 0.03176343480493493]
    )
  end
>>>>>>> fe6a818a

  @trixi_testset "P4estMesh3D: elixir_navierstokes_taylor_green_vortex.jl" begin
    @test_trixi_include(joinpath(examples_dir(), "p4est_3d_dgsem", "elixir_navierstokes_taylor_green_vortex.jl"),
      initial_refinement_level = 2, tspan=(0.0, 0.25),
      l2 = [0.0001547509861140407, 0.015637861347119624, 0.015637861347119687, 0.022024699158522523, 0.009711013505930812], 
      linf = [0.0006696415247340326, 0.03442565722527785, 0.03442565722577423, 0.06295407168705314, 0.032857472756916195]
    )
  end
  
end
# Clean up afterwards: delete Trixi.jl output directory
@test_nowarn isdir(outdir) && rm(outdir, recursive=true)

end # module<|MERGE_RESOLUTION|>--- conflicted
+++ resolved
@@ -107,7 +107,6 @@
     )
   end
 
-<<<<<<< HEAD
   @trixi_testset "TreeMesh3D: elixir_navierstokes_taylor_green_vortex.jl (Refined mesh)" begin
     @test_trixi_include(joinpath(examples_dir(), "tree_3d_dgsem", "elixir_navierstokes_taylor_green_vortex.jl"),
       tspan=(0.0, 0.0))
@@ -133,7 +132,7 @@
       @test ac_sol.linf ≈ [0.006938093883741336; 1.028235074139312; 1.0345438209717241; 1.0821111605203542; 1.2669636522564645]
   end
 end
-=======
+
   @trixi_testset "P4estMesh3D: elixir_navierstokes_convergence.jl" begin
     @test_trixi_include(joinpath(examples_dir(), "p4est_3d_dgsem", "elixir_navierstokes_convergence.jl"),
       initial_refinement_level = 2, tspan=(0.0, 0.1),
@@ -141,7 +140,6 @@
       linf = [0.0025241668929956163, 0.006308461681816373, 0.004334939663169113, 0.006308461681804009, 0.03176343480493493]
     )
   end
->>>>>>> fe6a818a
 
   @trixi_testset "P4estMesh3D: elixir_navierstokes_taylor_green_vortex.jl" begin
     @test_trixi_include(joinpath(examples_dir(), "p4est_3d_dgsem", "elixir_navierstokes_taylor_green_vortex.jl"),
