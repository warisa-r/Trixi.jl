--- conflicted
+++ resolved
@@ -155,12 +155,8 @@
        LinearizedEulerEquations2D
 
 export LaplaceDiffusion1D, LaplaceDiffusion2D,
-<<<<<<< HEAD
-       CompressibleNavierStokesDiffusion1D, CompressibleNavierStokesDiffusion2D, CompressibleNavierStokesDiffusion3D
-=======
        CompressibleNavierStokesDiffusion1D, CompressibleNavierStokesDiffusion2D,
        CompressibleNavierStokesDiffusion3D
->>>>>>> 6aeeeea6
 
 export GradientVariablesPrimitive, GradientVariablesEntropy
 
