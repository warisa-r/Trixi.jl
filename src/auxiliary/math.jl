--- conflicted
+++ resolved
@@ -5,19 +5,13 @@
 @muladd begin
 #! format: noindent
 
-<<<<<<< HEAD
-#sqrt_(x::T) where {T <: Real} = x < zero(x) ? oftype(x, NaN) : Base.sqrt(x)
-sqrt_(x) = Base.sqrt(x)
-# < 0 suffices since log(0) = -Inf
-#log_(x::T) where {T <: Real} = x < zero(x) ? oftype(x, NaN) : Base.log(x)
-log_(x) = Base.log(x)
-=======
 # `AbstractFloat` clashes with `ForwardDiff.Dual` => use `Real`
 sqrt_(x::T) where {T <: Real} = x < zero(x) ? oftype(x, NaN) : Base.sqrt(x)
+#sqrt_(x) = Base.sqrt(x)
 # < 0 suffices since log(0) = -Inf
 # `AbstractFloat` clashes with `ForwardDiff.Dual` => use `Real`
 log_(x::T) where {T <: Real} = x < zero(x) ? oftype(x, NaN) : Base.log(x)
->>>>>>> 8941e033
+#log_(x) = Base.log(x)
 
 """
     ln_mean(x, y)
