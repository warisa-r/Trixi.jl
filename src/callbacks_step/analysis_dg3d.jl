# By default, Julia/LLVM does not use fused multiply-add operations (FMAs).
# Since these FMAs can increase the performance of many numerical algorithms,
# we need to opt-in explicitly.
# See https://ranocha.de/blog/Optimizing_EC_Trixi for further details.
@muladd begin
#! format: noindent

function create_cache_analysis(analyzer, mesh::TreeMesh{3},
                               equations, dg::DG, cache,
                               RealT, uEltype)

    # pre-allocate buffers
    # We use `StrideArray`s here since these buffers are used in performance-critical
    # places and the additional information passed to the compiler makes them faster
    # than native `Array`s.
    u_local = StrideArray(undef, uEltype,
                          StaticInt(nvariables(equations)), StaticInt(nnodes(analyzer)),
                          StaticInt(nnodes(analyzer)), StaticInt(nnodes(analyzer)))
    u_tmp1 = StrideArray(undef, uEltype,
                         StaticInt(nvariables(equations)), StaticInt(nnodes(analyzer)),
                         StaticInt(nnodes(dg)), StaticInt(nnodes(dg)))
    u_tmp2 = StrideArray(undef, uEltype,
                         StaticInt(nvariables(equations)), StaticInt(nnodes(analyzer)),
                         StaticInt(nnodes(analyzer)), StaticInt(nnodes(dg)))
    x_local = StrideArray(undef, RealT,
                          StaticInt(ndims(equations)), StaticInt(nnodes(analyzer)),
                          StaticInt(nnodes(analyzer)), StaticInt(nnodes(analyzer)))
    x_tmp1 = StrideArray(undef, RealT,
                         StaticInt(ndims(equations)), StaticInt(nnodes(analyzer)),
                         StaticInt(nnodes(dg)), StaticInt(nnodes(dg)))
    x_tmp2 = StrideArray(undef, RealT,
                         StaticInt(ndims(equations)), StaticInt(nnodes(analyzer)),
                         StaticInt(nnodes(analyzer)), StaticInt(nnodes(dg)))

    return (; u_local, u_tmp1, u_tmp2, x_local, x_tmp1, x_tmp2)
end

function create_cache_analysis(analyzer, mesh::Union{StructuredMesh{3}, P4estMesh{3}},
                               equations, dg::DG, cache,
                               RealT, uEltype)

    # pre-allocate buffers
    # We use `StrideArray`s here since these buffers are used in performance-critical
    # places and the additional information passed to the compiler makes them faster
    # than native `Array`s.
    u_local = StrideArray(undef, uEltype,
                          StaticInt(nvariables(equations)), StaticInt(nnodes(analyzer)),
                          StaticInt(nnodes(analyzer)), StaticInt(nnodes(analyzer)))
    u_tmp1 = StrideArray(undef, uEltype,
                         StaticInt(nvariables(equations)), StaticInt(nnodes(analyzer)),
                         StaticInt(nnodes(dg)), StaticInt(nnodes(dg)))
    u_tmp2 = StrideArray(undef, uEltype,
                         StaticInt(nvariables(equations)), StaticInt(nnodes(analyzer)),
                         StaticInt(nnodes(analyzer)), StaticInt(nnodes(dg)))
    x_local = StrideArray(undef, RealT,
                          StaticInt(ndims(equations)), StaticInt(nnodes(analyzer)),
                          StaticInt(nnodes(analyzer)), StaticInt(nnodes(analyzer)))
    x_tmp1 = StrideArray(undef, RealT,
                         StaticInt(ndims(equations)), StaticInt(nnodes(analyzer)),
                         StaticInt(nnodes(dg)), StaticInt(nnodes(dg)))
    x_tmp2 = StrideArray(undef, RealT,
                         StaticInt(ndims(equations)), StaticInt(nnodes(analyzer)),
                         StaticInt(nnodes(analyzer)), StaticInt(nnodes(dg)))
    jacobian_local = StrideArray(undef, RealT,
                                 StaticInt(nnodes(analyzer)),
                                 StaticInt(nnodes(analyzer)),
                                 StaticInt(nnodes(analyzer)))
    jacobian_tmp1 = StrideArray(undef, RealT,
                                StaticInt(nnodes(analyzer)), StaticInt(nnodes(dg)),
                                StaticInt(nnodes(dg)))
    jacobian_tmp2 = StrideArray(undef, RealT,
                                StaticInt(nnodes(analyzer)),
                                StaticInt(nnodes(analyzer)), StaticInt(nnodes(dg)))

    return (; u_local, u_tmp1, u_tmp2, x_local, x_tmp1, x_tmp2, jacobian_local,
            jacobian_tmp1, jacobian_tmp2)
end

function calc_error_norms(func, u, t, analyzer,
                          mesh::TreeMesh{3}, equations, initial_condition,
                          dg::DGSEM, cache, cache_analysis)
    @unpack vandermonde, weights = analyzer
    @unpack node_coordinates = cache.elements
    @unpack u_local, u_tmp1, u_tmp2, x_local, x_tmp1, x_tmp2 = cache_analysis

    # Set up data structures
    l2_error = zero(func(get_node_vars(u, equations, dg, 1, 1, 1, 1), equations))
    linf_error = copy(l2_error)

    # Iterate over all elements for error calculations
    for element in eachelement(dg, cache)
        # Interpolate solution and node locations to analysis nodes
        multiply_dimensionwise!(u_local, vandermonde, view(u, :, :, :, :, element),
                                u_tmp1, u_tmp2)
        multiply_dimensionwise!(x_local, vandermonde,
                                view(node_coordinates, :, :, :, :, element), x_tmp1,
                                x_tmp2)

        # Calculate errors at each analysis node
        volume_jacobian_ = volume_jacobian(element, mesh, cache)

        for k in eachnode(analyzer), j in eachnode(analyzer), i in eachnode(analyzer)
            u_exact = initial_condition(get_node_coords(x_local, equations, dg, i, j,
                                                        k), t, equations)
            diff = func(u_exact, equations) -
                   func(get_node_vars(u_local, equations, dg, i, j, k), equations)
            l2_error += diff .^ 2 *
                        (weights[i] * weights[j] * weights[k] * volume_jacobian_)
            linf_error = @. max(linf_error, abs(diff))
        end
    end

    # For L2 error, divide by total volume
    total_volume_ = total_volume(mesh)
    l2_error = @. sqrt(l2_error / total_volume_)

    return l2_error, linf_error
end

function calc_error_norms(func, u, t, analyzer,
                          mesh::Union{StructuredMesh{3}, P4estMesh{3}},
                          equations, initial_condition,
                          dg::DGSEM, cache, cache_analysis)
    @unpack vandermonde, weights = analyzer
    @unpack node_coordinates, inverse_jacobian = cache.elements
    @unpack u_local, u_tmp1, u_tmp2, x_local, x_tmp1, x_tmp2, jacobian_local, jacobian_tmp1, jacobian_tmp2 = cache_analysis

    # Set up data structures
    l2_error = zero(func(get_node_vars(u, equations, dg, 1, 1, 1, 1), equations))
    linf_error = copy(l2_error)
    total_volume = zero(real(mesh))

    # Iterate over all elements for error calculations
    for element in eachelement(dg, cache)
        # Interpolate solution and node locations to analysis nodes
        multiply_dimensionwise!(u_local, vandermonde, view(u, :, :, :, :, element),
                                u_tmp1, u_tmp2)
        multiply_dimensionwise!(x_local, vandermonde,
                                view(node_coordinates, :, :, :, :, element), x_tmp1,
                                x_tmp2)
        multiply_scalar_dimensionwise!(jacobian_local, vandermonde,
                                       inv.(view(inverse_jacobian, :, :, :, element)),
                                       jacobian_tmp1, jacobian_tmp2)

        # Calculate errors at each analysis node
        @. jacobian_local = abs(jacobian_local)

        for k in eachnode(analyzer), j in eachnode(analyzer), i in eachnode(analyzer)
            u_exact = initial_condition(get_node_coords(x_local, equations, dg, i, j,
                                                        k), t, equations)
            diff = func(u_exact, equations) -
                   func(get_node_vars(u_local, equations, dg, i, j, k), equations)
            l2_error += diff .^ 2 *
                        (weights[i] * weights[j] * weights[k] * jacobian_local[i, j, k])
            linf_error = @. max(linf_error, abs(diff))
            total_volume += weights[i] * weights[j] * weights[k] *
                            jacobian_local[i, j, k]
        end
    end

    # For L2 error, divide by total volume
    l2_error = @. sqrt(l2_error / total_volume)

    return l2_error, linf_error
end

function integrate_via_indices(func::Func, u,
                               mesh::TreeMesh{3}, equations, dg::DGSEM, cache,
                               args...; normalize = true) where {Func}
    @unpack weights = dg.basis

    # Initialize integral with zeros of the right shape
    integral = zero(func(u, 1, 1, 1, 1, equations, dg, args...))

    # Use quadrature to numerically integrate over entire domain
    for element in eachelement(dg, cache)
        volume_jacobian_ = volume_jacobian(element, mesh, cache)
        for k in eachnode(dg), j in eachnode(dg), i in eachnode(dg)
            integral += volume_jacobian_ * weights[i] * weights[j] * weights[k] *
                        func(u, i, j, k, element, equations, dg, args...)
        end
    end

    # Normalize with total volume
    if normalize
        integral = integral / total_volume(mesh)
    end

    return integral
end

function integrate_via_indices(func::Func, u,
                               mesh::Union{StructuredMesh{3}, P4estMesh{3}},
                               equations, dg::DGSEM, cache,
                               args...; normalize = true) where {Func}
    @unpack weights = dg.basis

    # Initialize integral with zeros of the right shape
    integral = zero(func(u, 1, 1, 1, 1, equations, dg, args...))
    total_volume = zero(real(mesh))

    # Use quadrature to numerically integrate over entire domain
    for element in eachelement(dg, cache)
        for k in eachnode(dg), j in eachnode(dg), i in eachnode(dg)
            volume_jacobian = abs(inv(cache.elements.inverse_jacobian[i, j, k, element]))
            integral += volume_jacobian * weights[i] * weights[j] * weights[k] *
                        func(u, i, j, k, element, equations, dg, args...)
            total_volume += volume_jacobian * weights[i] * weights[j] * weights[k]
        end
    end

    # Normalize with total volume
    if normalize
        integral = integral / total_volume
    end

    return integral
end

function integrate(func::Func, u,
                   mesh::Union{TreeMesh{3}, StructuredMesh{3}, P4estMesh{3}},
                   equations, dg::DG, cache; normalize = true) where {Func}
    integrate_via_indices(u, mesh, equations, dg, cache;
                          normalize = normalize) do u, i, j, k, element, equations, dg
        u_local = get_node_vars(u, equations, dg, i, j, k, element)
        return func(u_local, equations)
    end
end

function integrate(func::Func, u,
                   mesh::Union{TreeMesh{3}, P4estMesh{3}},
                   equations, equations_parabolic,
                   dg::DGSEM,
<<<<<<< HEAD
                   cache, cache_parabolic; normalize = true) where {Func}        
    gradients_x, gradients_y, gradients_z = cache_parabolic.cache_viscous.gradients
=======
                   cache, cache_parabolic; normalize = true) where {Func}
    gradients_x, gradients_y, gradients_z = cache_parabolic.viscous_container.gradients
>>>>>>> 29bd2132
    integrate_via_indices(u, mesh, equations, dg, cache;
                          normalize = normalize) do u, i, j, k, element, equations, dg
        u_local = get_node_vars(u, equations, dg, i, j, k, element)
        gradients_1_local = get_node_vars(gradients_x, equations_parabolic, dg, i, j, k,
                                          element)
        gradients_2_local = get_node_vars(gradients_y, equations_parabolic, dg, i, j, k,
                                          element)
        gradients_3_local = get_node_vars(gradients_z, equations_parabolic, dg, i, j, k,
                                          element)
        return func(u_local, (gradients_1_local, gradients_2_local, gradients_3_local),
                    equations_parabolic)
    end
end

function analyze(::typeof(entropy_timederivative), du, u, t,
                 mesh::Union{TreeMesh{3}, StructuredMesh{3}, P4estMesh{3}},
                 equations, dg::DG, cache)
    # Calculate ∫(∂S/∂u ⋅ ∂u/∂t)dΩ
    integrate_via_indices(u, mesh, equations, dg, cache,
                          du) do u, i, j, k, element, equations, dg, du
        u_node = get_node_vars(u, equations, dg, i, j, k, element)
        du_node = get_node_vars(du, equations, dg, i, j, k, element)
        dot(cons2entropy(u_node, equations), du_node)
    end
end

function analyze(::Val{:l2_divb}, du, u, t,
                 mesh::TreeMesh{3}, equations::IdealGlmMhdEquations3D,
                 dg::DGSEM, cache)
    integrate_via_indices(u, mesh, equations, dg, cache, cache,
                          dg.basis.derivative_matrix) do u, i, j, k, element, equations,
                                                         dg, cache, derivative_matrix
        divb = zero(eltype(u))
        for l in eachnode(dg)
            divb += (derivative_matrix[i, l] * u[6, l, j, k, element] +
                     derivative_matrix[j, l] * u[7, i, l, k, element] +
                     derivative_matrix[k, l] * u[8, i, j, l, element])
        end
        divb *= cache.elements.inverse_jacobian[element]
        divb^2
    end |> sqrt
end

function analyze(::Val{:l2_divb}, du, u, t,
                 mesh::Union{StructuredMesh{3}, P4estMesh{3}},
                 equations::IdealGlmMhdEquations3D,
                 dg::DGSEM, cache)
    @unpack contravariant_vectors = cache.elements
    integrate_via_indices(u, mesh, equations, dg, cache, cache,
                          dg.basis.derivative_matrix) do u, i, j, k, element, equations,
                                                         dg, cache, derivative_matrix
        divb = zero(eltype(u))
        # Get the contravariant vectors Ja^1, Ja^2, and Ja^3
        Ja11, Ja12, Ja13 = get_contravariant_vector(1, contravariant_vectors, i, j, k,
                                                    element)
        Ja21, Ja22, Ja23 = get_contravariant_vector(2, contravariant_vectors, i, j, k,
                                                    element)
        Ja31, Ja32, Ja33 = get_contravariant_vector(3, contravariant_vectors, i, j, k,
                                                    element)
        # Compute the transformed divergence
        for l in eachnode(dg)
            divb += (derivative_matrix[i, l] *
                     (Ja11 * u[6, l, j, k, element] + Ja12 * u[7, l, j, k, element] +
                      Ja13 * u[8, l, j, k, element]) +
                     derivative_matrix[j, l] *
                     (Ja21 * u[6, i, l, k, element] + Ja22 * u[7, i, l, k, element] +
                      Ja23 * u[8, i, l, k, element]) +
                     derivative_matrix[k, l] *
                     (Ja31 * u[6, i, j, l, element] + Ja32 * u[7, i, j, l, element] +
                      Ja33 * u[8, i, j, l, element]))
        end
        divb *= cache.elements.inverse_jacobian[i, j, k, element]
        divb^2
    end |> sqrt
end

function analyze(::Val{:linf_divb}, du, u, t,
                 mesh::TreeMesh{3}, equations::IdealGlmMhdEquations3D,
                 dg::DGSEM, cache)
    @unpack derivative_matrix, weights = dg.basis

    # integrate over all elements to get the divergence-free condition errors
    linf_divb = zero(eltype(u))
    for element in eachelement(dg, cache)
        for k in eachnode(dg), j in eachnode(dg), i in eachnode(dg)
            divb = zero(eltype(u))
            for l in eachnode(dg)
                divb += (derivative_matrix[i, l] * u[6, l, j, k, element] +
                         derivative_matrix[j, l] * u[7, i, l, k, element] +
                         derivative_matrix[k, l] * u[8, i, j, l, element])
            end
            divb *= cache.elements.inverse_jacobian[element]
            linf_divb = max(linf_divb, abs(divb))
        end
    end

    return linf_divb
end

function analyze(::Val{:linf_divb}, du, u, t,
                 mesh::Union{StructuredMesh{3}, P4estMesh{3}},
                 equations::IdealGlmMhdEquations3D,
                 dg::DGSEM, cache)
    @unpack derivative_matrix, weights = dg.basis
    @unpack contravariant_vectors = cache.elements

    # integrate over all elements to get the divergence-free condition errors
    linf_divb = zero(eltype(u))
    for element in eachelement(dg, cache)
        for k in eachnode(dg), j in eachnode(dg), i in eachnode(dg)
            divb = zero(eltype(u))
            # Get the contravariant vectors Ja^1, Ja^2, and Ja^3
            Ja11, Ja12, Ja13 = get_contravariant_vector(1, contravariant_vectors, i, j,
                                                        k, element)
            Ja21, Ja22, Ja23 = get_contravariant_vector(2, contravariant_vectors, i, j,
                                                        k, element)
            Ja31, Ja32, Ja33 = get_contravariant_vector(3, contravariant_vectors, i, j,
                                                        k, element)
            # Compute the transformed divergence
            for l in eachnode(dg)
                divb += (derivative_matrix[i, l] * (Ja11 * u[6, l, j, k, element] +
                          Ja12 * u[7, l, j, k, element] + Ja13 * u[8, l, j, k, element]) +
                         derivative_matrix[j, l] * (Ja21 * u[6, i, l, k, element] +
                          Ja22 * u[7, i, l, k, element] + Ja23 * u[8, i, l, k, element]) +
                         derivative_matrix[k, l] * (Ja31 * u[6, i, j, l, element] +
                          Ja32 * u[7, i, j, l, element] + Ja33 * u[8, i, j, l, element]))
            end
            divb *= cache.elements.inverse_jacobian[i, j, k, element]
            linf_divb = max(linf_divb, abs(divb))
        end
    end

    return linf_divb
end
end # @muladd<|MERGE_RESOLUTION|>--- conflicted
+++ resolved
@@ -231,13 +231,8 @@
                    mesh::Union{TreeMesh{3}, P4estMesh{3}},
                    equations, equations_parabolic,
                    dg::DGSEM,
-<<<<<<< HEAD
-                   cache, cache_parabolic; normalize = true) where {Func}        
-    gradients_x, gradients_y, gradients_z = cache_parabolic.cache_viscous.gradients
-=======
                    cache, cache_parabolic; normalize = true) where {Func}
     gradients_x, gradients_y, gradients_z = cache_parabolic.viscous_container.gradients
->>>>>>> 29bd2132
     integrate_via_indices(u, mesh, equations, dg, cache;
                           normalize = normalize) do u, i, j, k, element, equations, dg
         u_local = get_node_vars(u, equations, dg, i, j, k, element)
