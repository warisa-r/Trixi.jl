--- conflicted
+++ resolved
@@ -17,14 +17,8 @@
                         equations_parabolic::AbstractEquationsParabolic,
                         initial_condition, boundary_conditions_parabolic, source_terms,
                         dg::DG, parabolic_scheme, cache, cache_parabolic)
-<<<<<<< HEAD
-    #@unpack u_transformed, gradients, flux_viscous = cache_parabolic
-    @unpack cache_viscous = cache_parabolic
-    @unpack u_transformed, gradients, flux_viscous = cache_viscous
-=======
     @unpack viscous_container = cache_parabolic
     @unpack u_transformed, gradients, flux_viscous = viscous_container
->>>>>>> 29bd2132
 
     # Convert conservative variables to a form more suitable for viscous flux calculations
     @trixi_timeit timer() "transform variables" begin
@@ -137,8 +131,8 @@
                         level_info_boundaries_orientation_acc::Vector{Vector{Int64}},
                         level_info_mortars_acc::Vector{Int64})
     #@unpack u_transformed, gradients, flux_viscous = cache_parabolic
-    @unpack cache_viscous = cache_parabolic
-    @unpack u_transformed, gradients, flux_viscous = cache_viscous
+    @unpack viscous_container = cache_parabolic
+    @unpack u_transformed, gradients, flux_viscous = viscous_container
 
     # Convert conservative variables to a form more suitable for viscous flux calculations
     @trixi_timeit timer() "transform variables" begin
@@ -503,7 +497,6 @@
 end
 
 # This is the version used when calculating the divergence of the viscous fluxes
-<<<<<<< HEAD
 function calc_interface_flux!(surface_flux_values,
                               mesh::TreeMesh{3}, equations_parabolic,
                               dg::DG, cache_parabolic,
@@ -625,12 +618,6 @@
                              equations_parabolic::AbstractEquationsParabolic,
                              surface_integral, dg::DG, cache,
                              level_info_boundaries_acc::Vector{Int64}) where {uEltype <: Real}
-=======
-function prolong2boundaries!(cache_parabolic, flux_viscous::Vector{Array{uEltype, 5}},
-                             mesh::TreeMesh{3},
-                             equations_parabolic::AbstractEquationsParabolic,
-                             surface_integral, dg::DG, cache) where {uEltype <: Real}
->>>>>>> 29bd2132
     @unpack boundaries = cache_parabolic
     @unpack orientations, neighbor_sides = boundaries
     flux_viscous_x, flux_viscous_y, flux_viscous_z = flux_viscous
@@ -741,17 +728,6 @@
     end
 end
 
-<<<<<<< HEAD
-function calc_viscous_fluxes!(flux_viscous::Vector{Array{uEltype, 5}}, gradients, u_transformed,
-                              mesh::Union{TreeMesh{3}, P4estMesh{3}},
-                              equations_parabolic::AbstractEquationsParabolic,
-                              dg::DG, cache, cache_parabolic,
-                              level_info_elements_acc::Vector{Int64}) where {uEltype <: Real}
-    gradients_x, gradients_y, gradients_z = gradients
-    flux_viscous_x, flux_viscous_y, flux_viscous_z = flux_viscous # output arrays
-
-    @threaded for element in level_info_elements_acc
-=======
 function calc_viscous_fluxes!(flux_viscous::Vector{Array{uEltype, 5}},
                               gradients::Vector{Array{uEltype, 5}}, u_transformed,
                               mesh::TreeMesh{3},
@@ -761,7 +737,6 @@
     flux_viscous_x, flux_viscous_y, flux_viscous_z = flux_viscous # output arrays
 
     @threaded for element in eachelement(dg, cache)
->>>>>>> 29bd2132
         for k in eachnode(dg), j in eachnode(dg), i in eachnode(dg)
             # Get solution and gradients
             u_node = get_node_vars(u_transformed, equations_parabolic, dg, i, j, k,
@@ -1229,11 +1204,7 @@
                           mortar_l2::LobattoLegendreMortarL2,
                           surface_integral, dg::DGSEM) where {uEltype <: Real}
     # temporary buffer for projections
-<<<<<<< HEAD
     @unpack fstar_tmp1_threaded = cache # CARE: Not sure if I have to do something with this (not present in 2D)
-=======
-    @unpack fstar_tmp1_threaded = cache
->>>>>>> 29bd2132
 
     flux_viscous_x, flux_viscous_y, flux_viscous_z = flux_viscous
     @threaded for mortar in eachmortar(dg, cache)
@@ -1451,7 +1422,6 @@
     return nothing
 end
 
-<<<<<<< HEAD
 function prolong2mortars!(cache,
                           flux_viscous::Vector{Array{uEltype, 5}},
                           mesh::TreeMesh{3},
@@ -1678,8 +1648,6 @@
     return nothing
 end
 
-=======
->>>>>>> 29bd2132
 # NOTE: Use analogy to "calc_mortar_flux!" for hyperbolic eqs with no nonconservative terms.
 # Reasoning: "calc_interface_flux!" for parabolic part is implemented as the version for 
 # hyperbolic terms with conserved terms only, i.e., no nonconservative terms.
@@ -1728,7 +1696,6 @@
     return nothing
 end
 
-<<<<<<< HEAD
 # NOTE: Use analogy to "calc_mortar_flux!" for hyperbolic eqs with no nonconservative terms.
 # Reasoning: "calc_interface_flux!" for parabolic part is implemented as the version for 
 # hyperbolic terms with conserved terms only, i.e., no nonconservative terms.
@@ -1778,8 +1745,6 @@
     return nothing
 end
 
-=======
->>>>>>> 29bd2132
 @inline function calc_fstar!(destination::AbstractArray{<:Any, 3},
                              equations_parabolic::AbstractEquationsParabolic,
                              surface_flux, dg::DGSEM,
@@ -1895,10 +1860,7 @@
     end
 
     # Prolong solution to mortars
-<<<<<<< HEAD
-=======
     # NOTE: This re-uses the implementation for hyperbolic terms in "dg_3d.jl"
->>>>>>> 29bd2132
     @trixi_timeit timer() "prolong2mortars" begin
         prolong2mortars!(cache, u_transformed, mesh, equations_parabolic,
                          dg.mortar, dg.surface_integral, dg)
@@ -2217,19 +2179,6 @@
     elements = init_elements(leaf_cell_ids, mesh, equations_hyperbolic, dg.basis, RealT,
                              uEltype)
 
-<<<<<<< HEAD
-    n_vars = nvariables(equations_hyperbolic)
-    n_nodes = nnodes(elements)
-    n_elements = nelements(elements)
-    #=
-    u_transformed = Array{uEltype}(undef, n_vars, n_nodes, n_nodes, n_nodes, n_elements)
-    gradients = ntuple(_ -> similar(u_transformed), ndims(mesh))
-    flux_viscous = ntuple(_ -> similar(u_transformed), ndims(mesh))
-    =#
-    cache_viscous = CacheViscous3D{uEltype}(n_vars, n_nodes, n_elements)
-
-=======
->>>>>>> 29bd2132
     interfaces = init_interfaces(leaf_cell_ids, mesh, elements)
 
     boundaries = init_boundaries(leaf_cell_ids, mesh, elements)
@@ -2241,12 +2190,7 @@
                                                   uEltype)
 
     # cache = (; elements, interfaces, boundaries, mortars)
-<<<<<<< HEAD
-    #cache = (; elements, interfaces, boundaries, gradients, flux_viscous, u_transformed)
-    cache = (; elements, interfaces, boundaries, cache_viscous)
-=======
     cache = (; elements, interfaces, boundaries, viscous_container)
->>>>>>> 29bd2132
 
     # Add specialized parts of the cache required to compute the mortars etc.
     # cache = (;cache..., create_cache(mesh, equations_parabolic, dg.mortar, uEltype)...)
