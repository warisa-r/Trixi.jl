# By default, Julia/LLVM does not use fused multiply-add operations (FMAs).
# Since these FMAs can increase the performance of many numerical algorithms,
# we need to opt-in explicitly.
# See https://ranocha.de/blog/Optimizing_EC_Trixi for further details.
@muladd begin
#! format: noindent

# This file collects all methods that have been updated to work with parabolic systems of equations
#
# assumptions: parabolic terms are of the form div(f(u, grad(u))) and
# will be discretized first order form as follows:
#               1. compute grad(u)
#               2. compute f(u, grad(u))
#               3. compute div(f(u, grad(u))) (i.e., the "regular" rhs! call)
# boundary conditions will be applied to both grad(u) and div(f(u, grad(u))).
function rhs_parabolic!(du, u, t, mesh::TreeMesh{2},
                        equations_parabolic::AbstractEquationsParabolic,
                        initial_condition, boundary_conditions_parabolic, source_terms,
                        dg::DG, parabolic_scheme, cache, cache_parabolic)
<<<<<<< HEAD
    #(; u_transformed, gradients, flux_viscous) = cache_parabolic
    @unpack cache_viscous = cache_parabolic
    @unpack u_transformed, gradients, flux_viscous = cache_viscous
=======
    @unpack viscous_container = cache_parabolic
    @unpack u_transformed, gradients, flux_viscous = viscous_container
>>>>>>> 29bd2132

    # Convert conservative variables to a form more suitable for viscous flux calculations
    @trixi_timeit timer() "transform variables" begin
        transform_variables!(u_transformed, u, mesh, equations_parabolic,
                             dg, parabolic_scheme, cache, cache_parabolic)
    end

    # Compute the gradients of the transformed variables
    @trixi_timeit timer() "calculate gradient" begin
        calc_gradient!(gradients, u_transformed, t, mesh, equations_parabolic,
                       boundary_conditions_parabolic, dg, cache, cache_parabolic)
    end

    # Compute and store the viscous fluxes
    @trixi_timeit timer() "calculate viscous fluxes" begin
        calc_viscous_fluxes!(flux_viscous, gradients, u_transformed, mesh,
                             equations_parabolic, dg, cache, cache_parabolic)
    end

    # The remainder of this function is essentially a regular rhs! for parabolic
    # equations (i.e., it computes the divergence of the viscous fluxes)
    #
    # OBS! In `calc_viscous_fluxes!`, the viscous flux values at the volume nodes of each element have
    # been computed and stored in `fluxes_viscous`. In the following, we *reuse* (abuse) the
    # `interfaces` and `boundaries` containers in `cache_parabolic` to interpolate and store the
    # *fluxes* at the element surfaces, as opposed to interpolating and storing the *solution* (as it
    # is done in the hyperbolic operator). That is, `interfaces.u`/`boundaries.u` store *viscous flux values*
    # and *not the solution*.  The advantage is that a) we do not need to allocate more storage, b) we
    # do not need to recreate the existing data structure only with a different name, and c) we do not
    # need to interpolate solutions *and* gradients to the surfaces.

    # TODO: parabolic; reconsider current data structure reuse strategy

    # Reset du
    @trixi_timeit timer() "reset ∂u/∂t" reset_du!(du, dg, cache)

    # Calculate volume integral
    @trixi_timeit timer() "volume integral" begin
        calc_volume_integral!(du, flux_viscous, mesh, equations_parabolic, dg, cache)
    end

    # Prolong solution to interfaces
    @trixi_timeit timer() "prolong2interfaces" begin
        prolong2interfaces!(cache_parabolic, flux_viscous, mesh, equations_parabolic,
                            dg.surface_integral, dg, cache)
    end

    # Calculate interface fluxes
    @trixi_timeit timer() "interface flux" begin
        calc_interface_flux!(cache_parabolic.elements.surface_flux_values, mesh,
                             equations_parabolic, dg, cache_parabolic)
    end

    # Prolong solution to boundaries
    @trixi_timeit timer() "prolong2boundaries" begin
        prolong2boundaries!(cache_parabolic, flux_viscous, mesh, equations_parabolic,
                            dg.surface_integral, dg, cache)
    end

    # Calculate boundary fluxes
    @trixi_timeit timer() "boundary flux" begin
        calc_boundary_flux_divergence!(cache_parabolic, t,
                                       boundary_conditions_parabolic, mesh,
                                       equations_parabolic,
                                       dg.surface_integral, dg)
    end

    # Prolong solution to mortars
    @trixi_timeit timer() "prolong2mortars" begin
        prolong2mortars!(cache, flux_viscous, mesh, equations_parabolic,
                         dg.mortar, dg.surface_integral, dg)
    end

    # Calculate mortar fluxes
    @trixi_timeit timer() "mortar flux" begin
        calc_mortar_flux!(cache_parabolic.elements.surface_flux_values, mesh,
                          equations_parabolic,
                          dg.mortar, dg.surface_integral, dg, cache)
    end

    # Calculate surface integrals
    @trixi_timeit timer() "surface integral" begin
        calc_surface_integral!(du, u, mesh, equations_parabolic,
                               dg.surface_integral, dg, cache_parabolic)
    end

    # Apply Jacobian from mapping to reference element
    @trixi_timeit timer() "Jacobian" begin
        apply_jacobian_parabolic!(du, mesh, equations_parabolic, dg, cache_parabolic)
    end

    return nothing
end

# This file collects all methods that have been updated to work with parabolic systems of equations
#
# assumptions: parabolic terms are of the form div(f(u, grad(u))) and
# will be discretized first order form as follows:
#               1. compute grad(u)
#               2. compute f(u, grad(u))
#               3. compute div(f(u, grad(u))) (i.e., the "regular" rhs! call)
# boundary conditions will be applied to both grad(u) and div(f(u, grad(u))).
function rhs_parabolic!(du, u, t, mesh::TreeMesh{2}, # Currently restricted to TreeMesh
                        equations_parabolic::AbstractEquationsParabolic,
                        initial_condition, boundary_conditions_parabolic, source_terms,
                        dg::DG, parabolic_scheme, cache, cache_parabolic,
                        level_info_elements_acc::Vector{Int64},
                        level_info_interfaces_acc::Vector{Int64},
                        level_info_boundaries_acc::Vector{Int64},
                        level_info_boundaries_orientation_acc::Vector{Vector{Int64}},
                        level_info_mortars_acc::Vector{Int64})
    #(; u_transformed, gradients, flux_viscous) = cache_parabolic
    @unpack cache_viscous = cache_parabolic
    @unpack u_transformed, gradients, flux_viscous = cache_viscous

    
    # Convert conservative variables to a form more suitable for viscous flux calculations
    @trixi_timeit timer() "transform variables" begin
        transform_variables!(u_transformed, u, mesh, equations_parabolic,
                             dg, parabolic_scheme, cache, cache_parabolic,
                             level_info_elements_acc)
    end

    # Compute the gradients of the transformed variables
    @trixi_timeit timer() "calculate gradient" begin
        calc_gradient!(gradients, u_transformed, t, mesh, equations_parabolic,
                       boundary_conditions_parabolic, dg, cache, cache_parabolic,
                       level_info_elements_acc, level_info_interfaces_acc, 
                       level_info_boundaries_acc, level_info_boundaries_orientation_acc,
                       level_info_mortars_acc)
    end

    # Compute and store the viscous fluxes
    @trixi_timeit timer() "calculate viscous fluxes" begin
        calc_viscous_fluxes!(flux_viscous, gradients, u_transformed, mesh,
                             equations_parabolic, dg, cache, cache_parabolic,
                             level_info_elements_acc)
    end

    # The remainder of this function is essentially a regular rhs! for parabolic
    # equations (i.e., it computes the divergence of the viscous fluxes)
    #
    # OBS! In `calc_viscous_fluxes!`, the viscous flux values at the volume nodes of each element have
    # been computed and stored in `fluxes_viscous`. In the following, we *reuse* (abuse) the
    # `interfaces` and `boundaries` containers in `cache_parabolic` to interpolate and store the
    # *fluxes* at the element surfaces, as opposed to interpolating and storing the *solution* (as it
    # is done in the hyperbolic operator). That is, `interfaces.u`/`boundaries.u` store *viscous flux values*
    # and *not the solution*.  The advantage is that a) we do not need to allocate more storage, b) we
    # do not need to recreate the existing data structure only with a different name, and c) we do not
    # need to interpolate solutions *and* gradients to the surfaces.

    # TODO: parabolic; reconsider current data structure reuse strategy

    # Reset du
    @trixi_timeit timer() "reset ∂u/∂t" reset_du!(du, level_info_elements_acc)

    # Calculate volume integral
    @trixi_timeit timer() "volume integral" begin
        calc_volume_integral!(du, flux_viscous, mesh, equations_parabolic, dg, cache,
                              level_info_elements_acc)
    end

    # Prolong solution to interfaces
    @trixi_timeit timer() "prolong2interfaces" begin
        prolong2interfaces!(cache_parabolic, flux_viscous, mesh, equations_parabolic,
                            dg.surface_integral, dg, cache, level_info_interfaces_acc)
    end

    # Calculate interface fluxes
    @trixi_timeit timer() "interface flux" begin
        calc_interface_flux!(cache_parabolic.elements.surface_flux_values, mesh,
                             equations_parabolic, dg, cache_parabolic, level_info_interfaces_acc)
    end

    # Prolong solution to boundaries
    @trixi_timeit timer() "prolong2boundaries" begin
        prolong2boundaries!(cache_parabolic, flux_viscous, mesh, equations_parabolic,
                            dg.surface_integral, dg, cache, level_info_boundaries_acc)
    end

    # Calculate boundary fluxes
    @trixi_timeit timer() "boundary flux" begin
        calc_boundary_flux_divergence!(cache_parabolic, t,
                                       boundary_conditions_parabolic, mesh,
                                       equations_parabolic,
                                       dg.surface_integral, dg,
                                       level_info_boundaries_orientation_acc)
    end

    # Prolong solution to mortars
    @trixi_timeit timer() "prolong2mortars" begin
        prolong2mortars!(cache, flux_viscous, mesh, equations_parabolic,
                         dg.mortar, dg.surface_integral, dg,
                         level_info_mortars_acc)
    end

    # Calculate mortar fluxes
    @trixi_timeit timer() "mortar flux" begin
        calc_mortar_flux!(cache_parabolic.elements.surface_flux_values, mesh,
                          equations_parabolic,
                          dg.mortar, dg.surface_integral, dg, cache,
                          level_info_mortars_acc)
    end

    # Calculate surface integrals
    @trixi_timeit timer() "surface integral" begin
        calc_surface_integral!(du, u, mesh, equations_parabolic,
                               dg.surface_integral, dg, cache_parabolic,
                               level_info_elements_acc)
    end

    # Apply Jacobian from mapping to reference element
    @trixi_timeit timer() "Jacobian" begin
        apply_jacobian_parabolic!(du, mesh, equations_parabolic, dg, cache_parabolic, 
                                  level_info_elements_acc)
    end

    return nothing
end

# Transform solution variables prior to taking the gradient
# (e.g., conservative to primitive variables). Defaults to doing nothing.
# TODO: can we avoid copying data?
function transform_variables!(u_transformed, u, mesh::Union{TreeMesh{2}, P4estMesh{2}},
                              equations_parabolic::AbstractEquationsParabolic,
                              dg::DG, parabolic_scheme, cache, cache_parabolic)
    @threaded for element in eachelement(dg, cache)
        # Calculate volume terms in one element
        for j in eachnode(dg), i in eachnode(dg)
            u_node = get_node_vars(u, equations_parabolic, dg, i, j, element)
            u_transformed_node = gradient_variable_transformation(equations_parabolic)(u_node,
                                                                                       equations_parabolic)
            set_node_vars!(u_transformed, u_transformed_node, equations_parabolic, dg,
                           i, j, element)
        end
    end
end

# Transform solution variables prior to taking the gradient
# (e.g., conservative to primitive variables). Defaults to doing nothing.
# TODO: can we avoid copying data?
function transform_variables!(u_transformed, u, mesh::TreeMesh{2},
                              equations_parabolic::AbstractEquationsParabolic,
                              dg::DG, parabolic_scheme, cache, cache_parabolic,
                              level_info_elements_acc::Vector{Int64})
    @threaded for element in level_info_elements_acc
        # Calculate volume terms in one element
        for j in eachnode(dg), i in eachnode(dg)
            u_node = get_node_vars(u, equations_parabolic, dg, i, j, element)
            u_transformed_node = gradient_variable_transformation(equations_parabolic)(u_node,
                                                                                       equations_parabolic)
            set_node_vars!(u_transformed, u_transformed_node, equations_parabolic, dg,
                           i, j, element)
        end
    end
end

# This is the version used when calculating the divergence of the viscous fluxes
function calc_volume_integral!(du, flux_viscous::Vector{Array{uEltype, 4}},
                               mesh::TreeMesh{2},
                               equations_parabolic::AbstractEquationsParabolic,
                               dg::DGSEM, cache) where {uEltype <: Real}
    @unpack derivative_dhat = dg.basis
    flux_viscous_x, flux_viscous_y = flux_viscous

    @threaded for element in eachelement(dg, cache)
        # Calculate volume terms in one element
        for j in eachnode(dg), i in eachnode(dg)
            flux_1_node = get_node_vars(flux_viscous_x, equations_parabolic, dg, i, j,
                                        element)
            flux_2_node = get_node_vars(flux_viscous_y, equations_parabolic, dg, i, j,
                                        element)

            for ii in eachnode(dg)
                multiply_add_to_node_vars!(du, derivative_dhat[ii, i], flux_1_node,
                                           equations_parabolic, dg, ii, j, element)
            end

            for jj in eachnode(dg)
                multiply_add_to_node_vars!(du, derivative_dhat[jj, j], flux_2_node,
                                           equations_parabolic, dg, i, jj, element)
            end
        end
    end

    return nothing
end

# This is the version used when calculating the divergence of the viscous fluxes
function calc_volume_integral!(du, flux_viscous,
                               mesh::TreeMesh{2},
                               equations_parabolic::AbstractEquationsParabolic,
                               dg::DGSEM, cache,
                               level_info_elements_acc::Vector{Int64})
    @unpack derivative_dhat = dg.basis
    flux_viscous_x, flux_viscous_y = flux_viscous

    @threaded for element in level_info_elements_acc
        # Calculate volume terms in one element
        for j in eachnode(dg), i in eachnode(dg)
            flux_1_node = get_node_vars(flux_viscous_x, equations_parabolic, dg, i, j,
                                        element)
            flux_2_node = get_node_vars(flux_viscous_y, equations_parabolic, dg, i, j,
                                        element)

            for ii in eachnode(dg)
                multiply_add_to_node_vars!(du, derivative_dhat[ii, i], flux_1_node,
                                           equations_parabolic, dg, ii, j, element)
            end

            for jj in eachnode(dg)
                multiply_add_to_node_vars!(du, derivative_dhat[jj, j], flux_2_node,
                                           equations_parabolic, dg, i, jj, element)
            end
        end
    end

    return nothing
end

# This is the version used when calculating the divergence of the viscous fluxes
# We pass the `surface_integral` argument solely for dispatch
<<<<<<< HEAD
function prolong2interfaces!(cache_parabolic,
                             flux_viscous::Vector{Array{uEltype, 4}},
=======
function prolong2interfaces!(cache_parabolic, flux_viscous::Vector{Array{uEltype, 4}},
>>>>>>> 29bd2132
                             mesh::TreeMesh{2},
                             equations_parabolic::AbstractEquationsParabolic,
                             surface_integral, dg::DG, cache) where {uEltype <: Real}
    @unpack interfaces = cache_parabolic
    @unpack orientations = interfaces

    flux_viscous_x, flux_viscous_y = flux_viscous

    @threaded for interface in eachinterface(dg, cache)
        left_element = interfaces.neighbor_ids[1, interface]
        right_element = interfaces.neighbor_ids[2, interface]

        if orientations[interface] == 1
            # interface in x-direction
            for j in eachnode(dg), v in eachvariable(equations_parabolic)
                # OBS! `interfaces.u` stores the interpolated *fluxes* and *not the solution*!
                interfaces.u[1, v, j, interface] = flux_viscous_x[v, nnodes(dg), j,
                                                                  left_element]
                interfaces.u[2, v, j, interface] = flux_viscous_x[v, 1, j,
                                                                  right_element]
            end
        else # if orientations[interface] == 2
            # interface in y-direction
            for i in eachnode(dg), v in eachvariable(equations_parabolic)
                # OBS! `interfaces.u` stores the interpolated *fluxes* and *not the solution*!
                interfaces.u[1, v, i, interface] = flux_viscous_y[v, i, nnodes(dg),
                                                                  left_element]
                interfaces.u[2, v, i, interface] = flux_viscous_y[v, i, 1,
                                                                  right_element]
            end
        end
    end

    return nothing
end

# This is the version used when calculating the divergence of the viscous fluxes
# We pass the `surface_integral` argument solely for dispatch
function prolong2interfaces!(cache_parabolic,
                             flux_viscous::Vector{Array{uEltype, 4}},
                             mesh::TreeMesh{2},
                             equations_parabolic::AbstractEquationsParabolic,
                             surface_integral, dg::DG, cache,
                             level_info_interfaces_acc::Vector{Int64}) where {uEltype <: Real}
    @unpack interfaces = cache_parabolic
    @unpack orientations = interfaces

    flux_viscous_x, flux_viscous_y = flux_viscous

    @threaded for interface in level_info_interfaces_acc
        left_element = interfaces.neighbor_ids[1, interface]
        right_element = interfaces.neighbor_ids[2, interface]

        if orientations[interface] == 1
            # interface in x-direction
            for j in eachnode(dg), v in eachvariable(equations_parabolic)
                # OBS! `interfaces.u` stores the interpolated *fluxes* and *not the solution*!
                interfaces.u[1, v, j, interface] = flux_viscous_x[v, nnodes(dg), j,
                                                                  left_element]
                interfaces.u[2, v, j, interface] = flux_viscous_x[v, 1, j,
                                                                  right_element]
            end
        else # if orientations[interface] == 2
            # interface in y-direction
            for i in eachnode(dg), v in eachvariable(equations_parabolic)
                # OBS! `interfaces.u` stores the interpolated *fluxes* and *not the solution*!
                interfaces.u[1, v, i, interface] = flux_viscous_y[v, i, nnodes(dg),
                                                                  left_element]
                interfaces.u[2, v, i, interface] = flux_viscous_y[v, i, 1,
                                                                  right_element]
            end
        end
    end

    return nothing
end

# This is the version used when calculating the divergence of the viscous fluxes
function calc_interface_flux!(surface_flux_values,
                              mesh::TreeMesh{2}, equations_parabolic,
                              dg::DG, cache_parabolic)
    @unpack neighbor_ids, orientations = cache_parabolic.interfaces

    @threaded for interface in eachinterface(dg, cache_parabolic)
        # Get neighboring elements
        left_id = neighbor_ids[1, interface]
        right_id = neighbor_ids[2, interface]

        # Determine interface direction with respect to elements:
        # orientation = 1: left -> 2, right -> 1
        # orientation = 2: left -> 4, right -> 3
        left_direction = 2 * orientations[interface]
        right_direction = 2 * orientations[interface] - 1

        for i in eachnode(dg)
            # Get precomputed fluxes at interfaces
            flux_ll, flux_rr = get_surface_node_vars(cache_parabolic.interfaces.u,
                                                     equations_parabolic,
                                                     dg, i, interface)

            # Compute interface flux as mean of left and right viscous fluxes
            # TODO: parabolic; only BR1 at the moment
            flux = 0.5 * (flux_ll + flux_rr)

            # Copy flux to left and right element storage
            for v in eachvariable(equations_parabolic)
                surface_flux_values[v, i, left_direction, left_id] = flux[v]
                surface_flux_values[v, i, right_direction, right_id] = flux[v]
            end
        end
    end

    return nothing
end

# This is the version used when calculating the divergence of the viscous fluxes
<<<<<<< HEAD
function calc_interface_flux!(surface_flux_values,
                              mesh::TreeMesh{2}, equations_parabolic,
                              dg::DG, cache_parabolic,
                              level_info_interfaces_acc::Vector{Int64})
    @unpack neighbor_ids, orientations = cache_parabolic.interfaces

    @threaded for interface in level_info_interfaces_acc # TODO: Maybe need parabolic and regular interfaces?
        # Get neighboring elements
        left_id = neighbor_ids[1, interface]
        right_id = neighbor_ids[2, interface]

        # Determine interface direction with respect to elements:
        # orientation = 1: left -> 2, right -> 1
        # orientation = 2: left -> 4, right -> 3
        left_direction = 2 * orientations[interface]
        right_direction = 2 * orientations[interface] - 1

        for i in eachnode(dg)
            # Get precomputed fluxes at interfaces
            flux_ll, flux_rr = get_surface_node_vars(cache_parabolic.interfaces.u,
                                                     equations_parabolic,
                                                     dg, i, interface)

            # Compute interface flux as mean of left and right viscous fluxes
            # TODO: parabolic; only BR1 at the moment
            flux = 0.5 * (flux_ll + flux_rr)

            # Copy flux to left and right element storage
            for v in eachvariable(equations_parabolic)
                surface_flux_values[v, i, left_direction, left_id] = flux[v]
                surface_flux_values[v, i, right_direction, right_id] = flux[v]
            end
        end
    end

    return nothing
end

# This is the version used when calculating the divergence of the viscous fluxes
function prolong2boundaries!(cache_parabolic,
                             flux_viscous::Vector{Array{uEltype, 4}},
=======
function prolong2boundaries!(cache_parabolic, flux_viscous::Vector{Array{uEltype, 4}},
>>>>>>> 29bd2132
                             mesh::TreeMesh{2},
                             equations_parabolic::AbstractEquationsParabolic,
                             surface_integral, dg::DG, cache) where {uEltype <: Real}
    @unpack boundaries = cache_parabolic
    @unpack orientations, neighbor_sides = boundaries
    flux_viscous_x, flux_viscous_y = flux_viscous

    @threaded for boundary in eachboundary(dg, cache_parabolic)
        element = boundaries.neighbor_ids[boundary]

        if orientations[boundary] == 1
            # boundary in x-direction
            if neighbor_sides[boundary] == 1
                # element in -x direction of boundary
                for l in eachnode(dg), v in eachvariable(equations_parabolic)
                    # OBS! `boundaries.u` stores the interpolated *fluxes* and *not the solution*!
                    boundaries.u[1, v, l, boundary] = flux_viscous_x[v, nnodes(dg), l,
                                                                     element]
                end
            else # Element in +x direction of boundary
                for l in eachnode(dg), v in eachvariable(equations_parabolic)
                    # OBS! `boundaries.u` stores the interpolated *fluxes* and *not the solution*!
                    boundaries.u[2, v, l, boundary] = flux_viscous_x[v, 1, l, element]
                end
            end
        else # if orientations[boundary] == 2
            # boundary in y-direction
            if neighbor_sides[boundary] == 1
                # element in -y direction of boundary
                for l in eachnode(dg), v in eachvariable(equations_parabolic)
                    # OBS! `boundaries.u` stores the interpolated *fluxes* and *not the solution*!
                    boundaries.u[1, v, l, boundary] = flux_viscous_y[v, l, nnodes(dg),
                                                                     element]
                end
            else
                # element in +y direction of boundary
                for l in eachnode(dg), v in eachvariable(equations_parabolic)
                    # OBS! `boundaries.u` stores the interpolated *fluxes* and *not the solution*!
                    boundaries.u[2, v, l, boundary] = flux_viscous_y[v, l, 1, element]
                end
            end
        end
    end

    return nothing
end

# This is the version used when calculating the divergence of the viscous fluxes
function prolong2boundaries!(cache_parabolic,
                             flux_viscous::Vector{Array{uEltype, 4}},
                             mesh::TreeMesh{2},
                             equations_parabolic::AbstractEquationsParabolic,
                             surface_integral, dg::DG, cache,
                             level_info_boundaries_acc::Vector{Int64}) where {uEltype <: Real}
    @unpack boundaries = cache_parabolic
    @unpack orientations, neighbor_sides = boundaries
    flux_viscous_x, flux_viscous_y = flux_viscous

    @threaded for boundary in level_info_boundaries_acc
        element = boundaries.neighbor_ids[boundary]

        if orientations[boundary] == 1
            # boundary in x-direction
            if neighbor_sides[boundary] == 1
                # element in -x direction of boundary
                for l in eachnode(dg), v in eachvariable(equations_parabolic)
                    # OBS! `boundaries.u` stores the interpolated *fluxes* and *not the solution*!
                    boundaries.u[1, v, l, boundary] = flux_viscous_x[v, nnodes(dg), l,
                                                                     element]
                end
            else # Element in +x direction of boundary
                for l in eachnode(dg), v in eachvariable(equations_parabolic)
                    # OBS! `boundaries.u` stores the interpolated *fluxes* and *not the solution*!
                    boundaries.u[2, v, l, boundary] = flux_viscous_x[v, 1, l, element]
                end
            end
        else # if orientations[boundary] == 2
            # boundary in y-direction
            if neighbor_sides[boundary] == 1
                # element in -y direction of boundary
                for l in eachnode(dg), v in eachvariable(equations_parabolic)
                    # OBS! `boundaries.u` stores the interpolated *fluxes* and *not the solution*!
                    boundaries.u[1, v, l, boundary] = flux_viscous_y[v, l, nnodes(dg),
                                                                     element]
                end
            else
                # element in +y direction of boundary
                for l in eachnode(dg), v in eachvariable(equations_parabolic)
                    # OBS! `boundaries.u` stores the interpolated *fluxes* and *not the solution*!
                    boundaries.u[2, v, l, boundary] = flux_viscous_y[v, l, 1, element]
                end
            end
        end
    end

    return nothing
end

function calc_viscous_fluxes!(flux_viscous, gradients, u_transformed,
                              mesh::Union{TreeMesh{2}, P4estMesh{2}},
                              equations_parabolic::AbstractEquationsParabolic,
                              dg::DG, cache, cache_parabolic)
    gradients_x, gradients_y = gradients
    flux_viscous_x, flux_viscous_y = flux_viscous # output arrays

    @threaded for element in eachelement(dg, cache)
        for j in eachnode(dg), i in eachnode(dg)
            # Get solution and gradients
            u_node = get_node_vars(u_transformed, equations_parabolic, dg, i, j,
                                   element)
            gradients_1_node = get_node_vars(gradients_x, equations_parabolic, dg, i, j,
                                             element)
            gradients_2_node = get_node_vars(gradients_y, equations_parabolic, dg, i, j,
                                             element)

            # Calculate viscous flux and store each component for later use
            flux_viscous_node_x = flux(u_node, (gradients_1_node, gradients_2_node), 1,
                                       equations_parabolic)
            flux_viscous_node_y = flux(u_node, (gradients_1_node, gradients_2_node), 2,
                                       equations_parabolic)
            set_node_vars!(flux_viscous_x, flux_viscous_node_x, equations_parabolic, dg,
                           i, j, element)
            set_node_vars!(flux_viscous_y, flux_viscous_node_y, equations_parabolic, dg,
                           i, j, element)
        end
    end
end

<<<<<<< HEAD
function calc_viscous_fluxes!(flux_viscous, gradients, u_transformed,
                              mesh::Union{TreeMesh{2}, P4estMesh{2}},
                              equations_parabolic::AbstractEquationsParabolic,
                              dg::DG, cache, cache_parabolic,
                              level_info_elements_acc::Vector{Int64})
    gradients_x, gradients_y = gradients
    flux_viscous_x, flux_viscous_y = flux_viscous # output arrays

    @threaded for element in level_info_elements_acc
=======
function calc_viscous_fluxes!(flux_viscous::Vector{Array{uEltype, 4}},
                              gradients::Vector{Array{uEltype, 4}}, u_transformed,
                              mesh::TreeMesh{2},
                              equations_parabolic::AbstractEquationsParabolic,
                              dg::DG, cache, cache_parabolic) where {uEltype <: Real}
    gradients_x, gradients_y = gradients
    flux_viscous_x, flux_viscous_y = flux_viscous # output arrays

    @threaded for element in eachelement(dg, cache)
>>>>>>> 29bd2132
        for j in eachnode(dg), i in eachnode(dg)
            # Get solution and gradients
            u_node = get_node_vars(u_transformed, equations_parabolic, dg, i, j,
                                   element)
            gradients_1_node = get_node_vars(gradients_x, equations_parabolic, dg, i, j,
                                             element)
            gradients_2_node = get_node_vars(gradients_y, equations_parabolic, dg, i, j,
                                             element)

            # Calculate viscous flux and store each component for later use
            flux_viscous_node_x = flux(u_node, (gradients_1_node, gradients_2_node), 1,
                                       equations_parabolic)
            flux_viscous_node_y = flux(u_node, (gradients_1_node, gradients_2_node), 2,
                                       equations_parabolic)
            set_node_vars!(flux_viscous_x, flux_viscous_node_x, equations_parabolic, dg,
                           i, j, element)
            set_node_vars!(flux_viscous_y, flux_viscous_node_y, equations_parabolic, dg,
                           i, j, element)
        end
    end
end

# TODO: parabolic; decide if we should keep this, and if so, extend to 3D.
function get_unsigned_normal_vector_2d(direction)
    if direction > 4 || direction < 1
        error("Direction = $direction; in 2D, direction should be 1, 2, 3, or 4.")
    end
    if direction == 1 || direction == 2
        return SVector(1.0, 0.0)
    else
        return SVector(0.0, 1.0)
    end
end

function calc_boundary_flux_gradients!(cache, t,
                                       boundary_conditions_parabolic::BoundaryConditionPeriodic,
                                       mesh::Union{TreeMesh{2}, P4estMesh{2}},
                                       equations_parabolic::AbstractEquationsParabolic,
                                       surface_integral, dg::DG)
    return nothing
end

function calc_boundary_flux_gradients!(cache, t,
                                       boundary_conditions_parabolic::BoundaryConditionPeriodic,
                                       mesh::Union{TreeMesh{2}, P4estMesh{2}},
                                       equations_parabolic::AbstractEquationsParabolic,
                                       surface_integral, dg::DG,
                                       level_info_boundaries_orientation_acc::Vector{Vector{Int64}})
    return nothing
end

function calc_boundary_flux_divergence!(cache, t,
                                        boundary_conditions_parabolic::BoundaryConditionPeriodic,
                                        mesh::Union{TreeMesh{2}, P4estMesh{2}},
                                        equations_parabolic::AbstractEquationsParabolic,
                                        surface_integral, dg::DG)
    return nothing
end

function calc_boundary_flux_divergence!(cache, t,
                                        boundary_conditions_parabolic::BoundaryConditionPeriodic,
                                        mesh::TreeMesh{2},
                                        equations_parabolic::AbstractEquationsParabolic,
                                        surface_integral, dg::DG,
                                        level_info_boundaries_orientation_acc::Vector{Vector{Int64}})
    return nothing
end

function calc_boundary_flux_gradients!(cache, t,
                                       boundary_conditions_parabolic::NamedTuple,
                                       mesh::TreeMesh{2},
                                       equations_parabolic::AbstractEquationsParabolic,
                                       surface_integral, dg::DG)
    @unpack surface_flux_values = cache.elements
    @unpack n_boundaries_per_direction = cache.boundaries

    # Calculate indices
    lasts = accumulate(+, n_boundaries_per_direction)
    firsts = lasts - n_boundaries_per_direction .+ 1

    # Calc boundary fluxes in each direction
    calc_boundary_flux_by_direction_gradient!(surface_flux_values, t,
                                            boundary_conditions_parabolic[1],
                                            equations_parabolic, surface_integral, dg,
                                            cache,
                                            1, firsts[1], lasts[1])
    calc_boundary_flux_by_direction_gradient!(surface_flux_values, t,
                                            boundary_conditions_parabolic[2],
                                            equations_parabolic, surface_integral, dg,
                                            cache,
                                            2, firsts[2], lasts[2])
    calc_boundary_flux_by_direction_gradient!(surface_flux_values, t,
                                            boundary_conditions_parabolic[3],
                                            equations_parabolic, surface_integral, dg,
                                            cache,
                                            3, firsts[3], lasts[3])
    calc_boundary_flux_by_direction_gradient!(surface_flux_values, t,
                                            boundary_conditions_parabolic[4],
                                            equations_parabolic, surface_integral, dg,
                                            cache,
                                            4, firsts[4], lasts[4])                                         
end

function calc_boundary_flux_gradients!(cache, t,
                                       boundary_conditions_parabolic::NamedTuple,
                                       mesh::TreeMesh{2},
                                       equations_parabolic::AbstractEquationsParabolic,
                                       surface_integral, dg::DG,
                                       level_info_boundaries_orientation_acc::Vector{Vector{Int64}})
    @unpack surface_flux_values = cache.elements

    # Calc boundary fluxes in each direction
    calc_boundary_flux_by_direction_gradient!(surface_flux_values, t,
                                            boundary_conditions_parabolic[1],
                                            equations_parabolic, surface_integral, dg,
                                            cache,
                                            1, level_info_boundaries_orientation_acc[1])
    calc_boundary_flux_by_direction_gradient!(surface_flux_values, t,
                                            boundary_conditions_parabolic[2],
                                            equations_parabolic, surface_integral, dg,
                                            cache,
                                            2, level_info_boundaries_orientation_acc[2])
    calc_boundary_flux_by_direction_gradient!(surface_flux_values, t,
                                            boundary_conditions_parabolic[3],
                                            equations_parabolic, surface_integral, dg,
                                            cache,
                                            3, level_info_boundaries_orientation_acc[3])
    calc_boundary_flux_by_direction_gradient!(surface_flux_values, t,
                                            boundary_conditions_parabolic[4],
                                            equations_parabolic, surface_integral, dg,
                                            cache,
                                            4, level_info_boundaries_orientation_acc[4])                                         
end

function calc_boundary_flux_by_direction_gradient!(surface_flux_values::AbstractArray{
                                                                                      <:Any,
                                                                                      4
                                                                                      },
                                                   t,
                                                   boundary_condition,
                                                   equations_parabolic::AbstractEquationsParabolic,
                                                   surface_integral, dg::DG, cache,
                                                   direction, first_boundary,
                                                   last_boundary)
    @unpack surface_flux = surface_integral
    @unpack u, neighbor_ids, neighbor_sides, node_coordinates, orientations = cache.boundaries

    @threaded for boundary in first_boundary:last_boundary
        # Get neighboring element
        neighbor = neighbor_ids[boundary]

        for i in eachnode(dg)
            # Get boundary flux
            u_ll, u_rr = get_surface_node_vars(u, equations_parabolic, dg, i, boundary)
            if neighbor_sides[boundary] == 1 # Element is on the left, boundary on the right
                u_inner = u_ll
            else # Element is on the right, boundary on the left
                u_inner = u_rr
            end

            # TODO: revisit if we want more general boundary treatments.
            # This assumes the gradient numerical flux at the boundary is the gradient variable,
            # which is consistent with BR1, LDG.
            flux_inner = u_inner

            x = get_node_coords(node_coordinates, equations_parabolic, dg, i, boundary)
            
            flux = boundary_condition(flux_inner, u_inner,
                                      get_unsigned_normal_vector_2d(direction),
                                      x, t, Gradient(), equations_parabolic)                                  

            # Copy flux to left and right element storage
            for v in eachvariable(equations_parabolic)
                surface_flux_values[v, i, direction, neighbor] = flux[v]
            end
        end
    end
    return nothing
end

function calc_boundary_flux_by_direction_gradient!(surface_flux_values::AbstractArray{
                                                                                      <:Any,
                                                                                      4
                                                                                      },
                                                   t,
                                                   boundary_condition,
                                                   equations_parabolic::AbstractEquationsParabolic,
                                                   surface_integral, dg::DG, cache,
                                                   direction, 
                                                   level_info_boundaries_orientation_acc_dim::Vector{Int64})
    @unpack surface_flux = surface_integral
    @unpack u, neighbor_ids, neighbor_sides, node_coordinates, orientations = cache.boundaries

    @threaded for boundary in level_info_boundaries_orientation_acc_dim
        # Get neighboring element
        neighbor = neighbor_ids[boundary]

        for i in eachnode(dg)
            # Get boundary flux
            u_ll, u_rr = get_surface_node_vars(u, equations_parabolic, dg, i, boundary)
            if neighbor_sides[boundary] == 1 # Element is on the left, boundary on the right
                u_inner = u_ll
            else # Element is on the right, boundary on the left
                u_inner = u_rr
            end

            # TODO: revisit if we want more general boundary treatments.
            # This assumes the gradient numerical flux at the boundary is the gradient variable,
            # which is consistent with BR1, LDG.
            flux_inner = u_inner

            x = get_node_coords(node_coordinates, equations_parabolic, dg, i, boundary)
            
            flux = boundary_condition(flux_inner, u_inner,
                                      get_unsigned_normal_vector_2d(direction),
                                      x, t, Gradient(), equations_parabolic)                                  

            # Copy flux to left and right element storage
            for v in eachvariable(equations_parabolic)
                surface_flux_values[v, i, direction, neighbor] = flux[v]
            end
        end
    end
    return nothing
end

function calc_boundary_flux_divergence!(cache, t,
                                        boundary_conditions_parabolic::NamedTuple,
                                        mesh::TreeMesh{2},
                                        equations_parabolic::AbstractEquationsParabolic,
                                        surface_integral, dg::DG)
    @unpack surface_flux_values = cache.elements
    @unpack n_boundaries_per_direction = cache.boundaries

    # Calculate indices
    lasts = accumulate(+, n_boundaries_per_direction)
    firsts = lasts - n_boundaries_per_direction .+ 1

    # Calc boundary fluxes in each direction
    calc_boundary_flux_by_direction_divergence!(surface_flux_values, t,
                                                boundary_conditions_parabolic[1],
                                                equations_parabolic, surface_integral,
                                                dg, cache,
                                                1, firsts[1], lasts[1])
    calc_boundary_flux_by_direction_divergence!(surface_flux_values, t,
                                                boundary_conditions_parabolic[2],
                                                equations_parabolic, surface_integral,
                                                dg, cache,
                                                2, firsts[2], lasts[2])
    calc_boundary_flux_by_direction_divergence!(surface_flux_values, t,
                                                boundary_conditions_parabolic[3],
                                                equations_parabolic, surface_integral,
                                                dg, cache,
                                                3, firsts[3], lasts[3])
    calc_boundary_flux_by_direction_divergence!(surface_flux_values, t,
                                                boundary_conditions_parabolic[4],
                                                equations_parabolic, surface_integral,
                                                dg, cache,
                                                4, firsts[4], lasts[4])
end

function calc_boundary_flux_divergence!(cache, t,
                                        boundary_conditions_parabolic::NamedTuple,
                                        mesh::TreeMesh{2},
                                        equations_parabolic::AbstractEquationsParabolic,
                                        surface_integral, dg::DG,
                                        level_info_boundaries_orientation_acc::Vector{Vector{Int64}})                                   
    @unpack surface_flux_values = cache.elements

    # Calc boundary fluxes in each direction
    calc_boundary_flux_by_direction_divergence!(surface_flux_values, t,
                                                boundary_conditions_parabolic[1],
                                                equations_parabolic, surface_integral,
                                                dg, cache,
                                                1, level_info_boundaries_orientation_acc[1])
    calc_boundary_flux_by_direction_divergence!(surface_flux_values, t,
                                                boundary_conditions_parabolic[2],
                                                equations_parabolic, surface_integral,
                                                dg, cache,
                                                2, level_info_boundaries_orientation_acc[2])
    calc_boundary_flux_by_direction_divergence!(surface_flux_values, t,
                                                boundary_conditions_parabolic[3],
                                                equations_parabolic, surface_integral,
                                                dg, cache,
                                                3, level_info_boundaries_orientation_acc[3])
    calc_boundary_flux_by_direction_divergence!(surface_flux_values, t,
                                                boundary_conditions_parabolic[4],
                                                equations_parabolic, surface_integral,
                                                dg, cache,
                                                4, level_info_boundaries_orientation_acc[4])
end

function calc_boundary_flux_by_direction_divergence!(surface_flux_values::AbstractArray{
                                                                                        <:Any,
                                                                                        4
                                                                                        },
                                                     t,
                                                     boundary_condition,
                                                     equations_parabolic::AbstractEquationsParabolic,
                                                     surface_integral, dg::DG, cache,
                                                     direction, first_boundary,
                                                     last_boundary)
    @unpack surface_flux = surface_integral

    # Note: cache.boundaries.u contains the unsigned normal component (using "orientation", not "direction")
    # of the viscous flux, as computed in `prolong2boundaries!`
    @unpack u, neighbor_ids, neighbor_sides, node_coordinates, orientations = cache.boundaries

    @threaded for boundary in first_boundary:last_boundary
        # Get neighboring element
        neighbor = neighbor_ids[boundary]

        for i in eachnode(dg)
            # Get viscous boundary fluxes
            flux_ll, flux_rr = get_surface_node_vars(u, equations_parabolic, dg, i,
                                                     boundary)
            if neighbor_sides[boundary] == 1 # Element is on the left, boundary on the right
                flux_inner = flux_ll
            else # Element is on the right, boundary on the left
                flux_inner = flux_rr
            end

            x = get_node_coords(node_coordinates, equations_parabolic, dg, i, boundary)

            # TODO: add a field in `cache.boundaries` for gradient information.
            # Here, we pass in `u_inner = nothing` since we overwrite cache.boundaries.u with gradient information.
            # This currently works with Dirichlet/Neuman boundary conditions for LaplaceDiffusion2D and
            # NoSlipWall/Adiabatic boundary conditions for CompressibleNavierStokesDiffusion2D as of 2022-6-27.
            # It will not work with implementations which utilize `u_inner` to impose boundary conditions.
            flux = boundary_condition(flux_inner, nothing,
                                      get_unsigned_normal_vector_2d(direction),
                                      x, t, Divergence(), equations_parabolic)
                     
            # Copy flux to left and right element storage
            for v in eachvariable(equations_parabolic)
                surface_flux_values[v, i, direction, neighbor] = flux[v]
            end
        end
    end

    return nothing
end

function calc_boundary_flux_by_direction_divergence!(surface_flux_values::AbstractArray{
                                                                                        <:Any,
                                                                                        4
                                                                                        },
                                                     t,
                                                     boundary_condition,
                                                     equations_parabolic::AbstractEquationsParabolic,
                                                     surface_integral, dg::DG, cache,
                                                     direction, 
                                                     level_info_boundaries_orientation_acc_dim::Vector{Int64})
    @unpack surface_flux = surface_integral

    # Note: cache.boundaries.u contains the unsigned normal component (using "orientation", not "direction")
    # of the viscous flux, as computed in `prolong2boundaries!`
    @unpack u, neighbor_ids, neighbor_sides, node_coordinates, orientations = cache.boundaries

    @threaded for boundary in level_info_boundaries_orientation_acc_dim
        # Get neighboring element
        neighbor = neighbor_ids[boundary]

        for i in eachnode(dg)
            # Get viscous boundary fluxes
            flux_ll, flux_rr = get_surface_node_vars(u, equations_parabolic, dg, i,
                                                     boundary)
            if neighbor_sides[boundary] == 1 # Element is on the left, boundary on the right
                flux_inner = flux_ll
            else # Element is on the right, boundary on the left
                flux_inner = flux_rr
            end

            x = get_node_coords(node_coordinates, equations_parabolic, dg, i, boundary)

            # TODO: add a field in `cache.boundaries` for gradient information.
            # Here, we pass in `u_inner = nothing` since we overwrite cache.boundaries.u with gradient information.
            # This currently works with Dirichlet/Neuman boundary conditions for LaplaceDiffusion2D and
            # NoSlipWall/Adiabatic boundary conditions for CompressibleNavierStokesDiffusion2D as of 2022-6-27.
            # It will not work with implementations which utilize `u_inner` to impose boundary conditions.
            flux = boundary_condition(flux_inner, nothing,
                                      get_unsigned_normal_vector_2d(direction),
                                      x, t, Divergence(), equations_parabolic)
                     
            # Copy flux to left and right element storage
            for v in eachvariable(equations_parabolic)
                surface_flux_values[v, i, direction, neighbor] = flux[v]
            end
        end
    end

    return nothing
end

<<<<<<< HEAD
function prolong2mortars!(cache,
                          flux_viscous::Vector{Array{uEltype, 4}},
=======
function prolong2mortars!(cache, flux_viscous::Vector{Array{uEltype, 4}},
>>>>>>> 29bd2132
                          mesh::TreeMesh{2},
                          equations_parabolic::AbstractEquationsParabolic,
                          mortar_l2::LobattoLegendreMortarL2, surface_integral,
                          dg::DGSEM) where {uEltype <: Real}
    flux_viscous_x, flux_viscous_y = flux_viscous
    @threaded for mortar in eachmortar(dg, cache)
        large_element = cache.mortars.neighbor_ids[3, mortar]
        upper_element = cache.mortars.neighbor_ids[2, mortar]
        lower_element = cache.mortars.neighbor_ids[1, mortar]

        # Copy solution small to small
        if cache.mortars.large_sides[mortar] == 1 # -> small elements on right side
            if cache.mortars.orientations[mortar] == 1
                # L2 mortars in x-direction
                for l in eachnode(dg)
                    for v in eachvariable(equations_parabolic)
                        cache.mortars.u_upper[2, v, l, mortar] = flux_viscous_x[v, 1, l,
                                                                                upper_element]
                        cache.mortars.u_lower[2, v, l, mortar] = flux_viscous_x[v, 1, l,
                                                                                lower_element]
                    end
                end
            else
                # L2 mortars in y-direction
                for l in eachnode(dg)
                    for v in eachvariable(equations_parabolic)
                        cache.mortars.u_upper[2, v, l, mortar] = flux_viscous_y[v, l, 1,
                                                                                upper_element]
                        cache.mortars.u_lower[2, v, l, mortar] = flux_viscous_y[v, l, 1,
                                                                                lower_element]
                    end
                end
            end
        else # large_sides[mortar] == 2 -> small elements on left side
            if cache.mortars.orientations[mortar] == 1
                # L2 mortars in x-direction
                for l in eachnode(dg)
                    for v in eachvariable(equations_parabolic)
                        cache.mortars.u_upper[1, v, l, mortar] = flux_viscous_x[v,
                                                                                nnodes(dg),
                                                                                l,
                                                                                upper_element]
                        cache.mortars.u_lower[1, v, l, mortar] = flux_viscous_x[v,
                                                                                nnodes(dg),
                                                                                l,
                                                                                lower_element]
                    end
                end
            else
                # L2 mortars in y-direction
                for l in eachnode(dg)
                    for v in eachvariable(equations_parabolic)
                        cache.mortars.u_upper[1, v, l, mortar] = flux_viscous_y[v, l,
                                                                                nnodes(dg),
                                                                                upper_element]
                        cache.mortars.u_lower[1, v, l, mortar] = flux_viscous_y[v, l,
                                                                                nnodes(dg),
                                                                                lower_element]
                    end
                end
            end
        end

        # Interpolate large element face data to small interface locations
        if cache.mortars.large_sides[mortar] == 1 # -> large element on left side
            leftright = 1
            if cache.mortars.orientations[mortar] == 1
                # L2 mortars in x-direction
                u_large = view(flux_viscous_x, :, nnodes(dg), :, large_element)
                element_solutions_to_mortars!(cache.mortars, mortar_l2, leftright,
                                              mortar, u_large)
            else
                # L2 mortars in y-direction
                u_large = view(flux_viscous_y, :, :, nnodes(dg), large_element)
                element_solutions_to_mortars!(cache.mortars, mortar_l2, leftright,
                                              mortar, u_large)
            end
        else # large_sides[mortar] == 2 -> large element on right side
            leftright = 2
            if cache.mortars.orientations[mortar] == 1
                # L2 mortars in x-direction
                u_large = view(flux_viscous_x, :, 1, :, large_element)
                element_solutions_to_mortars!(cache.mortars, mortar_l2, leftright,
                                              mortar, u_large)
            else
                # L2 mortars in y-direction
                u_large = view(flux_viscous_y, :, :, 1, large_element)
                element_solutions_to_mortars!(cache.mortars, mortar_l2, leftright,
                                              mortar, u_large)
            end
        end
    end

    return nothing
end

<<<<<<< HEAD
function prolong2mortars!(cache,
                          flux_viscous::Vector{Array{uEltype, 4}},
                          mesh::TreeMesh{2},
                          equations_parabolic::AbstractEquationsParabolic,
                          mortar_l2::LobattoLegendreMortarL2, surface_integral,
                          dg::DGSEM,
                          level_info_mortars_acc::Vector{Int64}) where {uEltype <: Real}
    flux_viscous_x, flux_viscous_y = flux_viscous
    @threaded for mortar in level_info_mortars_acc
        large_element = cache.mortars.neighbor_ids[3, mortar]
        upper_element = cache.mortars.neighbor_ids[2, mortar]
        lower_element = cache.mortars.neighbor_ids[1, mortar]

        # Copy solution small to small
        if cache.mortars.large_sides[mortar] == 1 # -> small elements on right side
            if cache.mortars.orientations[mortar] == 1
                # L2 mortars in x-direction
                for l in eachnode(dg)
                    for v in eachvariable(equations_parabolic)
                        cache.mortars.u_upper[2, v, l, mortar] = flux_viscous_x[v, 1, l,
                                                                                upper_element]
                        cache.mortars.u_lower[2, v, l, mortar] = flux_viscous_x[v, 1, l,
                                                                                lower_element]
                    end
                end
            else
                # L2 mortars in y-direction
                for l in eachnode(dg)
                    for v in eachvariable(equations_parabolic)
                        cache.mortars.u_upper[2, v, l, mortar] = flux_viscous_y[v, l, 1,
                                                                                upper_element]
                        cache.mortars.u_lower[2, v, l, mortar] = flux_viscous_y[v, l, 1,
                                                                                lower_element]
                    end
                end
            end
        else # large_sides[mortar] == 2 -> small elements on left side
            if cache.mortars.orientations[mortar] == 1
                # L2 mortars in x-direction
                for l in eachnode(dg)
                    for v in eachvariable(equations_parabolic)
                        cache.mortars.u_upper[1, v, l, mortar] = flux_viscous_x[v,
                                                                                nnodes(dg),
                                                                                l,
                                                                                upper_element]
                        cache.mortars.u_lower[1, v, l, mortar] = flux_viscous_x[v,
                                                                                nnodes(dg),
                                                                                l,
                                                                                lower_element]
                    end
                end
            else
                # L2 mortars in y-direction
                for l in eachnode(dg)
                    for v in eachvariable(equations_parabolic)
                        cache.mortars.u_upper[1, v, l, mortar] = flux_viscous_y[v, l,
                                                                                nnodes(dg),
                                                                                upper_element]
                        cache.mortars.u_lower[1, v, l, mortar] = flux_viscous_y[v, l,
                                                                                nnodes(dg),
                                                                                lower_element]
                    end
                end
            end
        end

        # Interpolate large element face data to small interface locations
        if cache.mortars.large_sides[mortar] == 1 # -> large element on left side
            leftright = 1
            if cache.mortars.orientations[mortar] == 1
                # L2 mortars in x-direction
                u_large = view(flux_viscous_x, :, nnodes(dg), :, large_element)
                element_solutions_to_mortars!(cache.mortars, mortar_l2, leftright,
                                              mortar, u_large)
            else
                # L2 mortars in y-direction
                u_large = view(flux_viscous_y, :, :, nnodes(dg), large_element)
                element_solutions_to_mortars!(cache.mortars, mortar_l2, leftright,
                                              mortar, u_large)
            end
        else # large_sides[mortar] == 2 -> large element on right side
            leftright = 2
            if cache.mortars.orientations[mortar] == 1
                # L2 mortars in x-direction
                u_large = view(flux_viscous_x, :, 1, :, large_element)
                element_solutions_to_mortars!(cache.mortars, mortar_l2, leftright,
                                              mortar, u_large)
            else
                # L2 mortars in y-direction
                u_large = view(flux_viscous_y, :, :, 1, large_element)
                element_solutions_to_mortars!(cache.mortars, mortar_l2, leftright,
                                              mortar, u_large)
            end
        end
    end

    return nothing
end

=======
>>>>>>> 29bd2132
# NOTE: Use analogy to "calc_mortar_flux!" for hyperbolic eqs with no nonconservative terms.
# Reasoning: "calc_interface_flux!" for parabolic part is implemented as the version for 
# hyperbolic terms with conserved terms only, i.e., no nonconservative terms.
function calc_mortar_flux!(surface_flux_values,
                           mesh::TreeMesh{2},
                           equations_parabolic::AbstractEquationsParabolic,
                           mortar_l2::LobattoLegendreMortarL2,
                           surface_integral, dg::DG, cache)
    @unpack surface_flux = surface_integral
    @unpack u_lower, u_upper, orientations = cache.mortars
    @unpack fstar_upper_threaded, fstar_lower_threaded = cache

    @threaded for mortar in eachmortar(dg, cache)
        # Choose thread-specific pre-allocated container
        fstar_upper = fstar_upper_threaded[Threads.threadid()]
        fstar_lower = fstar_lower_threaded[Threads.threadid()]

        # Calculate fluxes
        orientation = orientations[mortar]
        calc_fstar!(fstar_upper, equations_parabolic, surface_flux, dg, u_upper, mortar,
                    orientation)
        calc_fstar!(fstar_lower, equations_parabolic, surface_flux, dg, u_lower, mortar,
                    orientation)

        mortar_fluxes_to_elements!(surface_flux_values,
                                   mesh, equations_parabolic, mortar_l2, dg, cache,
                                   mortar, fstar_upper, fstar_lower)
    end

    return nothing
end

<<<<<<< HEAD
# NOTE: Use analogy to "calc_mortar_flux!" for hyperbolic eqs with no nonconservative terms.
# Reasoning: "calc_interface_flux!" for parabolic part is implemented as the version for 
# hyperbolic terms with conserved terms only, i.e., no nonconservative terms.
function calc_mortar_flux!(surface_flux_values,
                           mesh::TreeMesh{2},
                           equations_parabolic::AbstractEquationsParabolic,
                           mortar_l2::LobattoLegendreMortarL2,
                           surface_integral, dg::DG, cache,
                           level_info_mortars_acc::Vector{Int64})
    @unpack surface_flux = surface_integral
    @unpack u_lower, u_upper, orientations = cache.mortars
    @unpack fstar_upper_threaded, fstar_lower_threaded = cache

    @threaded for mortar in level_info_mortars_acc
        # Choose thread-specific pre-allocated container
        fstar_upper = fstar_upper_threaded[Threads.threadid()]
        fstar_lower = fstar_lower_threaded[Threads.threadid()]

        # Calculate fluxes
        orientation = orientations[mortar]
        calc_fstar!(fstar_upper, equations_parabolic, surface_flux, dg, u_upper, mortar,
                    orientation)
        calc_fstar!(fstar_lower, equations_parabolic, surface_flux, dg, u_lower, mortar,
                    orientation)

        mortar_fluxes_to_elements!(surface_flux_values,
                                   mesh, equations_parabolic, mortar_l2, dg, cache,
                                   mortar, fstar_upper, fstar_lower)
    end

    return nothing
end

=======
>>>>>>> 29bd2132
@inline function calc_fstar!(destination::AbstractArray{<:Any, 2},
                             equations_parabolic::AbstractEquationsParabolic,
                             surface_flux, dg::DGSEM,
                             u_interfaces, interface, orientation)
    for i in eachnode(dg)
        # Call pointwise two-point numerical flux function
        u_ll, u_rr = get_surface_node_vars(u_interfaces, equations_parabolic, dg, i,
                                           interface)
        # TODO: parabolic; only BR1 at the moment
        flux = 0.5 * (u_ll + u_rr)

        # Copy flux to left and right element storage
        set_node_vars!(destination, flux, equations_parabolic, dg, i)
    end

    return nothing
end

@inline function mortar_fluxes_to_elements!(surface_flux_values,
                                            mesh::TreeMesh{2},
                                            equations_parabolic::AbstractEquationsParabolic,
                                            mortar_l2::LobattoLegendreMortarL2,
                                            dg::DGSEM, cache,
                                            mortar, fstar_upper, fstar_lower)
    large_element = cache.mortars.neighbor_ids[3, mortar]
    upper_element = cache.mortars.neighbor_ids[2, mortar]
    lower_element = cache.mortars.neighbor_ids[1, mortar]

    # Copy flux small to small
    if cache.mortars.large_sides[mortar] == 1 # -> small elements on right side
        if cache.mortars.orientations[mortar] == 1
            # L2 mortars in x-direction
            direction = 1
        else
            # L2 mortars in y-direction
            direction = 3
        end
    else # large_sides[mortar] == 2 -> small elements on left side
        if cache.mortars.orientations[mortar] == 1
            # L2 mortars in x-direction
            direction = 2
        else
            # L2 mortars in y-direction
            direction = 4
        end
    end
    surface_flux_values[:, :, direction, upper_element] .= fstar_upper
    surface_flux_values[:, :, direction, lower_element] .= fstar_lower

    # Project small fluxes to large element
    if cache.mortars.large_sides[mortar] == 1 # -> large element on left side
        if cache.mortars.orientations[mortar] == 1
            # L2 mortars in x-direction
            direction = 2
        else
            # L2 mortars in y-direction
            direction = 4
        end
    else # large_sides[mortar] == 2 -> large element on right side
        if cache.mortars.orientations[mortar] == 1
            # L2 mortars in x-direction
            direction = 1
        else
            # L2 mortars in y-direction
            direction = 3
        end
    end

    # TODO: Taal performance
    # for v in eachvariable(equations)
    #   # The code below is semantically equivalent to
    #   # surface_flux_values[v, :, direction, large_element] .=
    #   #   (mortar_l2.reverse_upper * fstar_upper[v, :] + mortar_l2.reverse_lower * fstar_lower[v, :])
    #   # but faster and does not allocate.
    #   # Note that `true * some_float == some_float` in Julia, i.e. `true` acts as
    #   # a universal `one`. Hence, the second `mul!` means "add the matrix-vector
    #   # product to the current value of the destination".
    #   @views mul!(surface_flux_values[v, :, direction, large_element],
    #               mortar_l2.reverse_upper, fstar_upper[v, :])
    #   @views mul!(surface_flux_values[v, :, direction, large_element],
    #               mortar_l2.reverse_lower,  fstar_lower[v, :], true, true)
    # end
    # The code above could be replaced by the following code. However, the relative efficiency
    # depends on the types of fstar_upper/fstar_lower and dg.l2mortar_reverse_upper.
    # Using StaticArrays for both makes the code above faster for common test cases.
    multiply_dimensionwise!(view(surface_flux_values, :, :, direction, large_element),
                            mortar_l2.reverse_upper, fstar_upper,
                            mortar_l2.reverse_lower, fstar_lower)

    return nothing
end

# Calculate the gradient of the transformed variables
function calc_gradient!(gradients, u_transformed, t,
                        mesh::TreeMesh{2}, equations_parabolic,
                        boundary_conditions_parabolic, dg::DG, cache, cache_parabolic)
    gradients_x, gradients_y = gradients

    # Reset du
    @trixi_timeit timer() "reset gradients" begin
        reset_du!(gradients_x, dg, cache)
        reset_du!(gradients_y, dg, cache)
    end

    # Calculate volume integral
    @trixi_timeit timer() "volume integral" begin
        @unpack derivative_dhat = dg.basis
        @threaded for element in eachelement(dg, cache)

            # Calculate volume terms in one element
            for j in eachnode(dg), i in eachnode(dg)
                u_node = get_node_vars(u_transformed, equations_parabolic, dg, i, j,
                                       element)

                for ii in eachnode(dg)
                    multiply_add_to_node_vars!(gradients_x, derivative_dhat[ii, i],
                                               u_node, equations_parabolic, dg, ii, j,
                                               element)
                end

                for jj in eachnode(dg)
                    multiply_add_to_node_vars!(gradients_y, derivative_dhat[jj, j],
                                               u_node, equations_parabolic, dg, i, jj,
                                               element)
                end
            end
        end
    end

    # Prolong solution to interfaces
    @trixi_timeit timer() "prolong2interfaces" begin
        prolong2interfaces!(cache_parabolic, u_transformed, mesh, equations_parabolic,
                            dg.surface_integral, dg)
    end

    # Calculate interface fluxes
    @trixi_timeit timer() "interface flux" begin
        @unpack surface_flux_values = cache_parabolic.elements
        @unpack neighbor_ids, orientations = cache_parabolic.interfaces

        @threaded for interface in eachinterface(dg, cache_parabolic)
            # Get neighboring elements
            left_id = neighbor_ids[1, interface]
            right_id = neighbor_ids[2, interface]

            # Determine interface direction with respect to elements:
            # orientation = 1: left -> 2, right -> 1
            # orientation = 2: left -> 4, right -> 3
            left_direction = 2 * orientations[interface]
            right_direction = 2 * orientations[interface] - 1

            for i in eachnode(dg)
                # Call pointwise Riemann solver
                u_ll, u_rr = get_surface_node_vars(cache_parabolic.interfaces.u,
                                                   equations_parabolic, dg, i,
                                                   interface)
                flux = 0.5 * (u_ll + u_rr)

                # Copy flux to left and right element storage
                for v in eachvariable(equations_parabolic)
                    surface_flux_values[v, i, left_direction, left_id] = flux[v]
                    surface_flux_values[v, i, right_direction, right_id] = flux[v]
                end
            end
        end
    end

    # Prolong solution to boundaries
    @trixi_timeit timer() "prolong2boundaries" begin
        prolong2boundaries!(cache_parabolic, u_transformed, mesh, equations_parabolic,
                            dg.surface_integral, dg)
    end

    # Calculate boundary fluxes
    @trixi_timeit timer() "boundary flux" begin
        calc_boundary_flux_gradients!(cache_parabolic, t,
                                      boundary_conditions_parabolic, mesh,
                                      equations_parabolic,
                                      dg.surface_integral, dg)
    end

    # Prolong solution to mortars
<<<<<<< HEAD
=======
    # NOTE: This re-uses the implementation for hyperbolic terms in "dg_2d.jl"
>>>>>>> 29bd2132
    @trixi_timeit timer() "prolong2mortars" begin
        prolong2mortars!(cache, u_transformed, mesh, equations_parabolic,
                         dg.mortar, dg.surface_integral, dg)
    end

    # Calculate mortar fluxes
    @trixi_timeit timer() "mortar flux" begin
        calc_mortar_flux!(surface_flux_values,
                          mesh,
                          equations_parabolic,
                          dg.mortar, dg.surface_integral, dg, cache)
    end

    # Calculate surface integrals
    @trixi_timeit timer() "surface integral" begin
        @unpack boundary_interpolation = dg.basis
        @unpack surface_flux_values = cache_parabolic.elements

        # Note that all fluxes have been computed with outward-pointing normal vectors.
        # Access the factors only once before beginning the loop to increase performance.
        # We also use explicit assignments instead of `+=` to let `@muladd` turn these
        # into FMAs (see comment at the top of the file).
        factor_1 = boundary_interpolation[1, 1]
        factor_2 = boundary_interpolation[nnodes(dg), 2]
        @threaded for element in eachelement(dg, cache)
            for l in eachnode(dg)
                for v in eachvariable(equations_parabolic)
                    # surface at -x
                    gradients_x[v, 1, l, element] = (gradients_x[v, 1, l, element] -
                                                     surface_flux_values[v, l, 1,
                                                                         element] *
                                                     factor_1)

                    # surface at +x
                    gradients_x[v, nnodes(dg), l, element] = (gradients_x[v, nnodes(dg),
                                                                          l, element] +
                                                              surface_flux_values[v, l,
                                                                                  2,
                                                                                  element] *
                                                              factor_2)

                    # surface at -y
                    gradients_y[v, l, 1, element] = (gradients_y[v, l, 1, element] -
                                                     surface_flux_values[v, l, 3,
                                                                         element] *
                                                     factor_1)

                    # surface at +y
                    gradients_y[v, l, nnodes(dg), element] = (gradients_y[v, l,
                                                                          nnodes(dg),
                                                                          element] +
                                                              surface_flux_values[v, l,
                                                                                  4,
                                                                                  element] *
                                                              factor_2)
                end
            end
        end
    end

    # Apply Jacobian from mapping to reference element
    @trixi_timeit timer() "Jacobian" begin
        apply_jacobian_parabolic!(gradients_x, mesh, equations_parabolic, dg,
                                  cache_parabolic)
        apply_jacobian_parabolic!(gradients_y, mesh, equations_parabolic, dg,
                                  cache_parabolic)
    end

    return nothing
end

# Calculate the gradient of the transformed variables
function calc_gradient!(gradients, u_transformed, t,
                        mesh::TreeMesh{2}, equations_parabolic,
                        boundary_conditions_parabolic, dg::DG, cache, cache_parabolic,
                        level_info_elements_acc::Vector{Int64},
                        level_info_interfaces_acc::Vector{Int64},
                        level_info_boundaries_acc::Vector{Int64},
                        level_info_boundaries_orientation_acc::Vector{Vector{Int64}},
                        level_info_mortars_acc::Vector{Int64})
    gradients_x, gradients_y = gradients

    # Reset du
    @trixi_timeit timer() "reset gradients" begin
        reset_du!(gradients_x, level_info_elements_acc)
        reset_du!(gradients_y, level_info_elements_acc)
    end

    # Calculate volume integral
    @trixi_timeit timer() "volume integral" begin
        @unpack derivative_dhat = dg.basis
        @threaded for element in level_info_elements_acc

            # Calculate volume terms in one element
            for j in eachnode(dg), i in eachnode(dg)
                u_node = get_node_vars(u_transformed, equations_parabolic, dg, i, j,
                                       element)

                for ii in eachnode(dg)
                    multiply_add_to_node_vars!(gradients_x, derivative_dhat[ii, i],
                                               u_node, equations_parabolic, dg, ii, j,
                                               element)
                end

                for jj in eachnode(dg)
                    multiply_add_to_node_vars!(gradients_y, derivative_dhat[jj, j],
                                               u_node, equations_parabolic, dg, i, jj,
                                               element)
                end
            end
        end
    end

    # Prolong solution to interfaces
    @trixi_timeit timer() "prolong2interfaces" begin
        prolong2interfaces!(cache_parabolic, u_transformed, mesh, equations_parabolic,
                            dg.surface_integral, dg, level_info_interfaces_acc)
    end

    # Calculate interface fluxes
    @trixi_timeit timer() "interface flux" begin
        @unpack surface_flux_values = cache_parabolic.elements # TODO: Use only this levels' elements?
        @unpack neighbor_ids, orientations = cache_parabolic.interfaces # TODO: Use only this levels' interfaces?

        @threaded for interface in level_info_interfaces_acc
            # Get neighboring elements
            left_id = neighbor_ids[1, interface]
            right_id = neighbor_ids[2, interface]

            # Determine interface direction with respect to elements:
            # orientation = 1: left -> 2, right -> 1
            # orientation = 2: left -> 4, right -> 3
            left_direction = 2 * orientations[interface]
            right_direction = 2 * orientations[interface] - 1

            for i in eachnode(dg)
                # Call pointwise Riemann solver
                u_ll, u_rr = get_surface_node_vars(cache_parabolic.interfaces.u,
                                                   equations_parabolic, dg, i,
                                                   interface)
                flux = 0.5 * (u_ll + u_rr)

                # Copy flux to left and right element storage
                for v in eachvariable(equations_parabolic)
                    surface_flux_values[v, i, left_direction, left_id] = flux[v]
                    surface_flux_values[v, i, right_direction, right_id] = flux[v]
                end
            end
        end
    end

    # Prolong solution to boundaries
    @trixi_timeit timer() "prolong2boundaries" begin
        prolong2boundaries!(cache_parabolic, u_transformed, mesh, equations_parabolic,
                            dg.surface_integral, dg, level_info_boundaries_acc)
    end

    # Calculate boundary fluxes
    @trixi_timeit timer() "boundary flux" begin
        calc_boundary_flux_gradients!(cache_parabolic, t,
                                      boundary_conditions_parabolic, mesh,
                                      equations_parabolic,
                                      dg.surface_integral, dg,
                                      level_info_boundaries_orientation_acc)
    end

    # Prolong solution to mortars
    @trixi_timeit timer() "prolong2mortars" begin
        prolong2mortars!(cache, u_transformed, mesh, equations_parabolic,
                         dg.mortar, dg.surface_integral, dg,
                         level_info_mortars_acc)
    end

    # Calculate mortar fluxes
    @trixi_timeit timer() "mortar flux" begin
        calc_mortar_flux!(surface_flux_values,
                          mesh,
                          equations_parabolic,
                          dg.mortar, dg.surface_integral, dg, cache,
                          level_info_mortars_acc)
    end

    # Calculate surface integrals
    @trixi_timeit timer() "surface integral" begin
        @unpack boundary_interpolation = dg.basis
        @unpack surface_flux_values = cache_parabolic.elements

        # Note that all fluxes have been computed with outward-pointing normal vectors.
        # Access the factors only once before beginning the loop to increase performance.
        # We also use explicit assignments instead of `+=` to let `@muladd` turn these
        # into FMAs (see comment at the top of the file).
        factor_1 = boundary_interpolation[1, 1]
        factor_2 = boundary_interpolation[nnodes(dg), 2]
        @threaded for element in level_info_elements_acc
            for l in eachnode(dg)
                for v in eachvariable(equations_parabolic)
                    # surface at -x
                    gradients_x[v, 1, l, element] = (gradients_x[v, 1, l, element] -
                                                     surface_flux_values[v, l, 1,
                                                                         element] *
                                                     factor_1)

                    # surface at +x
                    gradients_x[v, nnodes(dg), l, element] = (gradients_x[v, nnodes(dg),
                                                                          l, element] +
                                                              surface_flux_values[v, l,
                                                                                  2,
                                                                                  element] *
                                                              factor_2)

                    # surface at -y
                    gradients_y[v, l, 1, element] = (gradients_y[v, l, 1, element] -
                                                     surface_flux_values[v, l, 3,
                                                                         element] *
                                                     factor_1)

                    # surface at +y
                    gradients_y[v, l, nnodes(dg), element] = (gradients_y[v, l,
                                                                          nnodes(dg),
                                                                          element] +
                                                              surface_flux_values[v, l,
                                                                                  4,
                                                                                  element] *
                                                              factor_2)
                end
            end
        end
    end

    # Apply Jacobian from mapping to reference element
    @trixi_timeit timer() "Jacobian" begin
        apply_jacobian_parabolic!(gradients_x, mesh, equations_parabolic, dg,
                                  cache_parabolic, level_info_elements_acc)
        apply_jacobian_parabolic!(gradients_y, mesh, equations_parabolic, dg,
                                  cache_parabolic, level_info_elements_acc)
    end

    return nothing
end

# This method is called when a SemidiscretizationHyperbolic is constructed.
# It constructs the basic `cache` used throughout the simulation to compute
# the RHS etc.
function create_cache_parabolic(mesh::TreeMesh{2},
                                equations_hyperbolic::AbstractEquations,
                                equations_parabolic::AbstractEquationsParabolic,
                                dg::DG, parabolic_scheme, RealT, uEltype)
    # Get cells for which an element needs to be created (i.e. all leaf cells)
    leaf_cell_ids = local_leaf_cells(mesh.tree)

    elements = init_elements(leaf_cell_ids, mesh, equations_hyperbolic, dg.basis, RealT,
                             uEltype)

<<<<<<< HEAD
    n_vars = nvariables(equations_hyperbolic)
    n_nodes = nnodes(elements)
    n_elements = nelements(elements)
    #=
    u_transformed = Array{uEltype}(undef, n_vars, n_nodes, n_nodes, n_elements)
    gradients = ntuple(_ -> similar(u_transformed), ndims(mesh))
    flux_viscous = ntuple(_ -> similar(u_transformed), ndims(mesh))
    =#
    cache_viscous = CacheViscous2D{uEltype}(n_vars, n_nodes, n_elements)

=======
>>>>>>> 29bd2132
    interfaces = init_interfaces(leaf_cell_ids, mesh, elements)

    boundaries = init_boundaries(leaf_cell_ids, mesh, elements)

    # mortars = init_mortars(leaf_cell_ids, mesh, elements, dg.mortar)

    viscous_container = init_viscous_container_2d(nvariables(equations_hyperbolic),
                                                  nnodes(elements), nelements(elements),
                                                  uEltype)

    # cache = (; elements, interfaces, boundaries, mortars)
<<<<<<< HEAD
    #cache = (; elements, interfaces, boundaries, gradients, flux_viscous, u_transformed)
    cache = (; elements, interfaces, boundaries, cache_viscous)
=======
    cache = (; elements, interfaces, boundaries, viscous_container)
>>>>>>> 29bd2132

    # Add specialized parts of the cache required to compute the mortars etc.
    # cache = (;cache..., create_cache(mesh, equations_parabolic, dg.mortar, uEltype)...)

    return cache
end

# Needed to *not* flip the sign of the inverse Jacobian.
# This is because the parabolic fluxes are assumed to be of the form
#   `du/dt + df/dx = dg/dx + source(x,t)`,
# where f(u) is the inviscid flux and g(u) is the viscous flux.
function apply_jacobian_parabolic!(du, mesh::Union{TreeMesh{2}, P4estMesh{2}},
                                   equations::AbstractEquationsParabolic, dg::DG, cache)
    @threaded for element in eachelement(dg, cache)
        factor = cache.elements.inverse_jacobian[element]

        for j in eachnode(dg), i in eachnode(dg)
            for v in eachvariable(equations)
                du[v, i, j, element] *= factor
            end
        end
    end

    return nothing
end

# Needed to *not* flip the sign of the inverse Jacobian.
# This is because the parabolic fluxes are assumed to be of the form
#   `du/dt + df/dx = dg/dx + source(x,t)`,
# where f(u) is the inviscid flux and g(u) is the viscous flux.
function apply_jacobian_parabolic!(du, mesh::TreeMesh{2},
                                   equations::AbstractEquationsParabolic, dg::DG, cache,
                                   level_info_elements_acc::Vector{Int64})
    @threaded for element in level_info_elements_acc
        factor = cache.elements.inverse_jacobian[element]

        for j in eachnode(dg), i in eachnode(dg)
            for v in eachvariable(equations)
                du[v, i, j, element] *= factor
            end
        end
    end

    return nothing
end
end # @muladd<|MERGE_RESOLUTION|>--- conflicted
+++ resolved
@@ -17,14 +17,8 @@
                         equations_parabolic::AbstractEquationsParabolic,
                         initial_condition, boundary_conditions_parabolic, source_terms,
                         dg::DG, parabolic_scheme, cache, cache_parabolic)
-<<<<<<< HEAD
-    #(; u_transformed, gradients, flux_viscous) = cache_parabolic
-    @unpack cache_viscous = cache_parabolic
-    @unpack u_transformed, gradients, flux_viscous = cache_viscous
-=======
     @unpack viscous_container = cache_parabolic
     @unpack u_transformed, gradients, flux_viscous = viscous_container
->>>>>>> 29bd2132
 
     # Convert conservative variables to a form more suitable for viscous flux calculations
     @trixi_timeit timer() "transform variables" begin
@@ -137,8 +131,8 @@
                         level_info_boundaries_orientation_acc::Vector{Vector{Int64}},
                         level_info_mortars_acc::Vector{Int64})
     #(; u_transformed, gradients, flux_viscous) = cache_parabolic
-    @unpack cache_viscous = cache_parabolic
-    @unpack u_transformed, gradients, flux_viscous = cache_viscous
+    @unpack viscous_container = cache_parabolic
+    @unpack u_transformed, gradients, flux_viscous = viscous_container
 
     
     # Convert conservative variables to a form more suitable for viscous flux calculations
@@ -347,12 +341,7 @@
 
 # This is the version used when calculating the divergence of the viscous fluxes
 # We pass the `surface_integral` argument solely for dispatch
-<<<<<<< HEAD
-function prolong2interfaces!(cache_parabolic,
-                             flux_viscous::Vector{Array{uEltype, 4}},
-=======
 function prolong2interfaces!(cache_parabolic, flux_viscous::Vector{Array{uEltype, 4}},
->>>>>>> 29bd2132
                              mesh::TreeMesh{2},
                              equations_parabolic::AbstractEquationsParabolic,
                              surface_integral, dg::DG, cache) where {uEltype <: Real}
@@ -469,7 +458,6 @@
 end
 
 # This is the version used when calculating the divergence of the viscous fluxes
-<<<<<<< HEAD
 function calc_interface_flux!(surface_flux_values,
                               mesh::TreeMesh{2}, equations_parabolic,
                               dg::DG, cache_parabolic,
@@ -511,9 +499,6 @@
 # This is the version used when calculating the divergence of the viscous fluxes
 function prolong2boundaries!(cache_parabolic,
                              flux_viscous::Vector{Array{uEltype, 4}},
-=======
-function prolong2boundaries!(cache_parabolic, flux_viscous::Vector{Array{uEltype, 4}},
->>>>>>> 29bd2132
                              mesh::TreeMesh{2},
                              equations_parabolic::AbstractEquationsParabolic,
                              surface_integral, dg::DG, cache) where {uEltype <: Real}
@@ -642,7 +627,6 @@
     end
 end
 
-<<<<<<< HEAD
 function calc_viscous_fluxes!(flux_viscous, gradients, u_transformed,
                               mesh::Union{TreeMesh{2}, P4estMesh{2}},
                               equations_parabolic::AbstractEquationsParabolic,
@@ -652,17 +636,6 @@
     flux_viscous_x, flux_viscous_y = flux_viscous # output arrays
 
     @threaded for element in level_info_elements_acc
-=======
-function calc_viscous_fluxes!(flux_viscous::Vector{Array{uEltype, 4}},
-                              gradients::Vector{Array{uEltype, 4}}, u_transformed,
-                              mesh::TreeMesh{2},
-                              equations_parabolic::AbstractEquationsParabolic,
-                              dg::DG, cache, cache_parabolic) where {uEltype <: Real}
-    gradients_x, gradients_y = gradients
-    flux_viscous_x, flux_viscous_y = flux_viscous # output arrays
-
-    @threaded for element in eachelement(dg, cache)
->>>>>>> 29bd2132
         for j in eachnode(dg), i in eachnode(dg)
             # Get solution and gradients
             u_node = get_node_vars(u_transformed, equations_parabolic, dg, i, j,
@@ -1057,12 +1030,8 @@
     return nothing
 end
 
-<<<<<<< HEAD
 function prolong2mortars!(cache,
                           flux_viscous::Vector{Array{uEltype, 4}},
-=======
-function prolong2mortars!(cache, flux_viscous::Vector{Array{uEltype, 4}},
->>>>>>> 29bd2132
                           mesh::TreeMesh{2},
                           equations_parabolic::AbstractEquationsParabolic,
                           mortar_l2::LobattoLegendreMortarL2, surface_integral,
@@ -1159,7 +1128,6 @@
     return nothing
 end
 
-<<<<<<< HEAD
 function prolong2mortars!(cache,
                           flux_viscous::Vector{Array{uEltype, 4}},
                           mesh::TreeMesh{2},
@@ -1259,8 +1227,6 @@
     return nothing
 end
 
-=======
->>>>>>> 29bd2132
 # NOTE: Use analogy to "calc_mortar_flux!" for hyperbolic eqs with no nonconservative terms.
 # Reasoning: "calc_interface_flux!" for parabolic part is implemented as the version for 
 # hyperbolic terms with conserved terms only, i.e., no nonconservative terms.
@@ -1293,7 +1259,6 @@
     return nothing
 end
 
-<<<<<<< HEAD
 # NOTE: Use analogy to "calc_mortar_flux!" for hyperbolic eqs with no nonconservative terms.
 # Reasoning: "calc_interface_flux!" for parabolic part is implemented as the version for 
 # hyperbolic terms with conserved terms only, i.e., no nonconservative terms.
@@ -1327,8 +1292,6 @@
     return nothing
 end
 
-=======
->>>>>>> 29bd2132
 @inline function calc_fstar!(destination::AbstractArray{<:Any, 2},
                              equations_parabolic::AbstractEquationsParabolic,
                              surface_flux, dg::DGSEM,
@@ -1511,10 +1474,7 @@
     end
 
     # Prolong solution to mortars
-<<<<<<< HEAD
-=======
     # NOTE: This re-uses the implementation for hyperbolic terms in "dg_2d.jl"
->>>>>>> 29bd2132
     @trixi_timeit timer() "prolong2mortars" begin
         prolong2mortars!(cache, u_transformed, mesh, equations_parabolic,
                          dg.mortar, dg.surface_integral, dg)
@@ -1768,19 +1728,6 @@
     elements = init_elements(leaf_cell_ids, mesh, equations_hyperbolic, dg.basis, RealT,
                              uEltype)
 
-<<<<<<< HEAD
-    n_vars = nvariables(equations_hyperbolic)
-    n_nodes = nnodes(elements)
-    n_elements = nelements(elements)
-    #=
-    u_transformed = Array{uEltype}(undef, n_vars, n_nodes, n_nodes, n_elements)
-    gradients = ntuple(_ -> similar(u_transformed), ndims(mesh))
-    flux_viscous = ntuple(_ -> similar(u_transformed), ndims(mesh))
-    =#
-    cache_viscous = CacheViscous2D{uEltype}(n_vars, n_nodes, n_elements)
-
-=======
->>>>>>> 29bd2132
     interfaces = init_interfaces(leaf_cell_ids, mesh, elements)
 
     boundaries = init_boundaries(leaf_cell_ids, mesh, elements)
@@ -1792,12 +1739,7 @@
                                                   uEltype)
 
     # cache = (; elements, interfaces, boundaries, mortars)
-<<<<<<< HEAD
-    #cache = (; elements, interfaces, boundaries, gradients, flux_viscous, u_transformed)
-    cache = (; elements, interfaces, boundaries, cache_viscous)
-=======
     cache = (; elements, interfaces, boundaries, viscous_container)
->>>>>>> 29bd2132
 
     # Add specialized parts of the cache required to compute the mortars etc.
     # cache = (;cache..., create_cache(mesh, equations_parabolic, dg.mortar, uEltype)...)
