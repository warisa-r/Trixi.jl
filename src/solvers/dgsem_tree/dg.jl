--- conflicted
+++ resolved
@@ -88,13 +88,8 @@
 # Dimension-agnostic parallel setup
 include("dg_parallel.jl")
 
-<<<<<<< HEAD
-# Helper struct for parabolic dg
-include("cache_viscous.jl")
-=======
 # Helper structs for parabolic AMR
 include("containers_viscous.jl")
->>>>>>> 29bd2132
 
 # 1D DG implementation
 include("dg_1d.jl")
