# By default, Julia/LLVM does not use fused multiply-add operations (FMAs).
# Since these FMAs can increase the performance of many numerical algorithms,
# we need to opt-in explicitly.
# See https://ranocha.de/blog/Optimizing_EC_Trixi for further details.
@muladd begin
#! format: noindent

"""
    SemidiscretizationHyperbolicParabolic

A struct containing everything needed to describe a spatial semidiscretization
of a mixed hyperbolic-parabolic conservation law.
"""
struct SemidiscretizationHyperbolicParabolic{Mesh, Equations, EquationsParabolic,
                                             InitialCondition,
                                             BoundaryConditions,
                                             BoundaryConditionsParabolic,
                                             SourceTerms, Solver, SolverParabolic,
                                             Cache, CacheParabolic} <:
       AbstractSemidiscretization
    mesh::Mesh

    equations::Equations
    equations_parabolic::EquationsParabolic

    # This guy is a bit messy since we abuse it as some kind of "exact solution"
    # although this doesn't really exist...
    initial_condition::InitialCondition

    boundary_conditions::BoundaryConditions
    boundary_conditions_parabolic::BoundaryConditionsParabolic

    source_terms::SourceTerms

    solver::Solver
    solver_parabolic::SolverParabolic

    cache::Cache
    cache_parabolic::CacheParabolic

    performance_counter::PerformanceCounterList{2}

    function SemidiscretizationHyperbolicParabolic{Mesh, Equations, EquationsParabolic,
                                                   InitialCondition, BoundaryConditions,
                                                   BoundaryConditionsParabolic,
                                                   SourceTerms, Solver,
                                                   SolverParabolic, Cache,
                                                   CacheParabolic
                                                   }(mesh::Mesh,
                                                     equations::Equations,
                                                     equations_parabolic::EquationsParabolic,
                                                     initial_condition::InitialCondition,
                                                     boundary_conditions::BoundaryConditions,
                                                     boundary_conditions_parabolic::BoundaryConditionsParabolic,
                                                     source_terms::SourceTerms,
                                                     solver::Solver,
                                                     solver_parabolic::SolverParabolic,
                                                     cache::Cache,
                                                     cache_parabolic::CacheParabolic) where {
                                                                                             Mesh,
                                                                                             Equations,
                                                                                             EquationsParabolic,
                                                                                             InitialCondition,
                                                                                             BoundaryConditions,
                                                                                             BoundaryConditionsParabolic,
                                                                                             SourceTerms,
                                                                                             Solver,
                                                                                             SolverParabolic,
                                                                                             Cache,
                                                                                             CacheParabolic
                                                                                             }
        @assert ndims(mesh) == ndims(equations)

        # Todo: assert nvariables(equations)==nvariables(equations_parabolic)

        performance_counter = PerformanceCounterList{2}(false)

        new(mesh, equations, equations_parabolic, initial_condition,
            boundary_conditions, boundary_conditions_parabolic,
            source_terms, solver, solver_parabolic, cache, cache_parabolic,
            performance_counter)
    end
end

"""
    SemidiscretizationHyperbolicParabolic(mesh, both_equations, initial_condition, solver;
                                          solver_parabolic=default_parabolic_solver(),
                                          source_terms=nothing,
                                          both_boundary_conditions=(boundary_condition_periodic, boundary_condition_periodic),
                                          RealT=real(solver),
                                          uEltype=RealT,
                                          both_initial_caches=(NamedTuple(), NamedTuple()))

Construct a semidiscretization of a hyperbolic-parabolic PDE.
"""
function SemidiscretizationHyperbolicParabolic(mesh, equations::Tuple,
                                               initial_condition, solver;
                                               solver_parabolic = default_parabolic_solver(),
                                               source_terms = nothing,
                                               boundary_conditions = (boundary_condition_periodic,
                                                                      boundary_condition_periodic),
                                               # `RealT` is used as real type for node locations etc.
                                               # while `uEltype` is used as element type of solutions etc.
                                               RealT = real(solver), uEltype = RealT,
                                               initial_caches = (NamedTuple(),
                                                                 NamedTuple()))
    equations_hyperbolic, equations_parabolic = equations
    boundary_conditions_hyperbolic, boundary_conditions_parabolic = boundary_conditions
    initial_hyperbolic_cache, initial_cache_parabolic = initial_caches

    return SemidiscretizationHyperbolicParabolic(mesh, equations_hyperbolic,
                                                 equations_parabolic,
                                                 initial_condition, solver;
                                                 solver_parabolic, source_terms,
                                                 boundary_conditions = boundary_conditions_hyperbolic,
                                                 boundary_conditions_parabolic = boundary_conditions_parabolic,
                                                 RealT, uEltype,
                                                 initial_cache = initial_hyperbolic_cache,
                                                 initial_cache_parabolic = initial_cache_parabolic)
end

function SemidiscretizationHyperbolicParabolic(mesh, equations, equations_parabolic,
                                               initial_condition, solver;
                                               solver_parabolic = default_parabolic_solver(),
                                               source_terms = nothing,
                                               boundary_conditions = boundary_condition_periodic,
                                               boundary_conditions_parabolic = boundary_condition_periodic,
                                               # `RealT` is used as real type for node locations etc.
                                               # while `uEltype` is used as element type of solutions etc.
                                               RealT = real(solver), uEltype = RealT,
                                               initial_cache = NamedTuple(),
                                               initial_cache_parabolic = NamedTuple())
    cache = (; create_cache(mesh, equations, solver, RealT, uEltype)...,
             initial_cache...)
    _boundary_conditions = digest_boundary_conditions(boundary_conditions, mesh, solver,
                                                      cache)
    _boundary_conditions_parabolic = digest_boundary_conditions(boundary_conditions_parabolic,
                                                                mesh, solver, cache)

    cache_parabolic = (;
                       create_cache_parabolic(mesh, equations, equations_parabolic,
                                              solver, solver_parabolic, RealT,
                                              uEltype)...,
                       initial_cache_parabolic...)

    SemidiscretizationHyperbolicParabolic{typeof(mesh), typeof(equations),
                                          typeof(equations_parabolic),
                                          typeof(initial_condition),
                                          typeof(_boundary_conditions),
                                          typeof(_boundary_conditions_parabolic),
                                          typeof(source_terms), typeof(solver),
                                          typeof(solver_parabolic), typeof(cache),
                                          typeof(cache_parabolic)}(mesh, equations,
                                                                   equations_parabolic,
                                                                   initial_condition,
                                                                   _boundary_conditions,
                                                                   _boundary_conditions_parabolic,
                                                                   source_terms,
                                                                   solver,
                                                                   solver_parabolic,
                                                                   cache,
                                                                   cache_parabolic)
end

# Create a new semidiscretization but change some parameters compared to the input.
# `Base.similar` follows a related concept but would require us to `copy` the `mesh`,
# which would impact the performance. Instead, `SciMLBase.remake` has exactly the
# semantics we want to use here. In particular, it allows us to re-use mutable parts,
# e.g. `remake(semi).mesh === semi.mesh`.
function remake(semi::SemidiscretizationHyperbolicParabolic;
                uEltype = real(semi.solver),
                mesh = semi.mesh,
                equations = semi.equations,
                equations_parabolic = semi.equations_parabolic,
                initial_condition = semi.initial_condition,
                solver = semi.solver,
                solver_parabolic = semi.solver_parabolic,
                source_terms = semi.source_terms,
                boundary_conditions = semi.boundary_conditions,
                boundary_conditions_parabolic = semi.boundary_conditions_parabolic)
    # TODO: Which parts do we want to `remake`? At least the solver needs some
    #       special care if shock-capturing volume integrals are used (because of
    #       the indicators and their own caches...).
    SemidiscretizationHyperbolicParabolic(mesh, equations, equations_parabolic,
                                          initial_condition, solver; solver_parabolic,
                                          source_terms, boundary_conditions,
                                          boundary_conditions_parabolic, uEltype)
end

function Base.show(io::IO, semi::SemidiscretizationHyperbolicParabolic)
    @nospecialize semi # reduce precompilation time

    print(io, "SemidiscretizationHyperbolicParabolic(")
    print(io, semi.mesh)
    print(io, ", ", semi.equations)
    print(io, ", ", semi.equations_parabolic)
    print(io, ", ", semi.initial_condition)
    print(io, ", ", semi.boundary_conditions)
    print(io, ", ", semi.boundary_conditions_parabolic)
    print(io, ", ", semi.source_terms)
    print(io, ", ", semi.solver)
    print(io, ", ", semi.solver_parabolic)
    print(io, ", cache(")
    for (idx, key) in enumerate(keys(semi.cache))
        idx > 1 && print(io, " ")
        print(io, key)
    end
    print(io, "))")
end

function Base.show(io::IO, ::MIME"text/plain",
                   semi::SemidiscretizationHyperbolicParabolic)
    @nospecialize semi # reduce precompilation time

    if get(io, :compact, false)
        show(io, semi)
    else
        summary_header(io, "SemidiscretizationHyperbolicParabolic")
        summary_line(io, "#spatial dimensions", ndims(semi.equations))
        summary_line(io, "mesh", semi.mesh)
        summary_line(io, "hyperbolic equations", semi.equations |> typeof |> nameof)
        summary_line(io, "parabolic equations",
                     semi.equations_parabolic |> typeof |> nameof)
        summary_line(io, "initial condition", semi.initial_condition)

        # print_boundary_conditions(io, semi)

        summary_line(io, "source terms", semi.source_terms)
        summary_line(io, "solver", semi.solver |> typeof |> nameof)
        summary_line(io, "parabolic solver", semi.solver_parabolic |> typeof |> nameof)
        summary_line(io, "total #DOFs", ndofs(semi))
        summary_footer(io)
    end
end

@inline Base.ndims(semi::SemidiscretizationHyperbolicParabolic) = ndims(semi.mesh)

@inline function nvariables(semi::SemidiscretizationHyperbolicParabolic)
    nvariables(semi.equations)
end

@inline Base.real(semi::SemidiscretizationHyperbolicParabolic) = real(semi.solver)

# retain dispatch on hyperbolic equations only
@inline function mesh_equations_solver_cache(semi::SemidiscretizationHyperbolicParabolic)
    @unpack mesh, equations, solver, cache = semi
    return mesh, equations, solver, cache
end

function calc_error_norms(func, u_ode, t, analyzer,
                          semi::SemidiscretizationHyperbolicParabolic, cache_analysis)
    @unpack mesh, equations, initial_condition, solver, cache = semi
    u = wrap_array(u_ode, mesh, equations, solver, cache)

    calc_error_norms(func, u, t, analyzer, mesh, equations, initial_condition, solver,
                     cache, cache_analysis)
end

function compute_coefficients(t, semi::SemidiscretizationHyperbolicParabolic)
    # Call `compute_coefficients` in `src/semidiscretization/semidiscretization.jl`
    compute_coefficients(semi.initial_condition, t, semi)
end

function compute_coefficients!(u_ode, t, semi::SemidiscretizationHyperbolicParabolic)
    compute_coefficients!(u_ode, semi.initial_condition, t, semi)
end

"""
    semidiscretize(semi::SemidiscretizationHyperbolicParabolic, tspan)

Wrap the semidiscretization `semi` as a split ODE problem in the time interval `tspan`
that can be passed to `solve` from the [SciML ecosystem](https://diffeq.sciml.ai/latest/).
The parabolic right-hand side is the first function of the split ODE problem and
will be used by default by the implicit part of IMEX methods from the
SciML ecosystem.
"""
<<<<<<< HEAD
function semidiscretize(semi::SemidiscretizationHyperbolicParabolic, tspan; split_form::Bool=true)
=======
function semidiscretize(semi::SemidiscretizationHyperbolicParabolic, tspan;
                        reset_threads = true)
    # Optionally reset Polyester.jl threads. See
    # https://github.com/trixi-framework/Trixi.jl/issues/1583
    # https://github.com/JuliaSIMD/Polyester.jl/issues/30
    if reset_threads
        Polyester.reset_threads!()
    end

>>>>>>> 5247b4e4
    u0_ode = compute_coefficients(first(tspan), semi)
    # TODO: MPI, do we want to synchronize loading and print debug statements, e.g. using
    #       mpi_isparallel() && MPI.Barrier(mpi_comm())
    #       See https://github.com/trixi-framework/Trixi.jl/issues/328
    iip = true # is-inplace, i.e., we modify a vector when calling rhs_parabolic!, rhs!
    # Note that the IMEX time integration methods of OrdinaryDiffEq.jl treat the
    # first function implicitly and the second one explicitly. Thus, we pass the
    # stiffer parabolic function first.
    if split_form
        return SplitODEProblem{iip}(rhs_parabolic!, rhs!, u0_ode, tspan, semi)
    else
        specialize = SciMLBase.FullSpecialize # specialize on rhs! and parameters (semi)
        return ODEProblem{iip, specialize}(rhs_hyperbolic_parabolic!, u0_ode, tspan, semi)
    end
end

function rhs!(du_ode, u_ode, semi::SemidiscretizationHyperbolicParabolic, t)
    @unpack mesh, equations, initial_condition, boundary_conditions, source_terms, solver, cache = semi

    u = wrap_array(u_ode, mesh, equations, solver, cache)
    du = wrap_array(du_ode, mesh, equations, solver, cache)

    # TODO: Taal decide, do we need to pass the mesh?
    time_start = time_ns()
    @trixi_timeit timer() "rhs!" rhs!(du, u, t, mesh, equations, initial_condition,
                                      boundary_conditions, source_terms, solver, cache)
    runtime = time_ns() - time_start
    put!(semi.performance_counter.counters[1], runtime)

    return nothing
end

function rhs_parabolic!(du_ode, u_ode, semi::SemidiscretizationHyperbolicParabolic, t)
    @unpack mesh, equations_parabolic, initial_condition, boundary_conditions_parabolic, source_terms, solver, solver_parabolic, cache, cache_parabolic = semi

    u = wrap_array(u_ode, mesh, equations_parabolic, solver, cache_parabolic)
    du = wrap_array(du_ode, mesh, equations_parabolic, solver, cache_parabolic)

    # TODO: Taal decide, do we need to pass the mesh?
    time_start = time_ns()
    @trixi_timeit timer() "parabolic rhs!" rhs_parabolic!(du, u, t, mesh,
                                                          equations_parabolic,
                                                          initial_condition,
                                                          boundary_conditions_parabolic,
                                                          source_terms,
                                                          solver, solver_parabolic,
                                                          cache, cache_parabolic)
    runtime = time_ns() - time_start
    put!(semi.performance_counter.counters[2], runtime)

    return nothing
end

function rhs_hyperbolic_parabolic!(du_ode, u_ode, semi::SemidiscretizationHyperbolicParabolic, t)
    @trixi_timeit timer() "hyperbolic-parabolic rhs!" begin 
        # TODO: Avoid allocations, make member variable of something? 
        # -> Could reside in (PERK) integrator, then pass in similar to indices of PERK
        du_ode_hyp = similar(du_ode)
        rhs!(du_ode_hyp, u_ode, semi, t)
        rhs_parabolic!(du_ode, u_ode, semi, t)
        du_ode .+= du_ode_hyp
    end
end
end # @muladd<|MERGE_RESOLUTION|>--- conflicted
+++ resolved
@@ -274,11 +274,9 @@
 will be used by default by the implicit part of IMEX methods from the
 SciML ecosystem.
 """
-<<<<<<< HEAD
-function semidiscretize(semi::SemidiscretizationHyperbolicParabolic, tspan; split_form::Bool=true)
-=======
-function semidiscretize(semi::SemidiscretizationHyperbolicParabolic, tspan;
-                        reset_threads = true)
+function semidiscretize(semi::SemidiscretizationHyperbolicParabolic, tspan; 
+                        reset_threads = true, split_form::Bool=true)
+
     # Optionally reset Polyester.jl threads. See
     # https://github.com/trixi-framework/Trixi.jl/issues/1583
     # https://github.com/JuliaSIMD/Polyester.jl/issues/30
@@ -286,7 +284,6 @@
         Polyester.reset_threads!()
     end
 
->>>>>>> 5247b4e4
     u0_ode = compute_coefficients(first(tspan), semi)
     # TODO: MPI, do we want to synchronize loading and print debug statements, e.g. using
     #       mpi_isparallel() && MPI.Barrier(mpi_comm())
