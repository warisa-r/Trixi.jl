--- conflicted
+++ resolved
@@ -337,7 +337,6 @@
     return nothing
 end
 
-<<<<<<< HEAD
 function rhs_hyperbolic_parabolic!(du_ode, u_ode,
                                    semi::SemidiscretizationHyperbolicParabolic, t)
     @trixi_timeit timer() "hyperbolic-parabolic rhs!" begin
@@ -436,8 +435,7 @@
     end
 end
 
-=======
->>>>>>> a19bbdec
+
 function _jacobian_ad_forward(semi::SemidiscretizationHyperbolicParabolic, t0, u0_ode,
                               du_ode, config)
     new_semi = remake(semi, uEltype = eltype(config))
