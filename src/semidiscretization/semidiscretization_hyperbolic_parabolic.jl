--- conflicted
+++ resolved
@@ -337,7 +337,6 @@
     return nothing
 end
 
-<<<<<<< HEAD
 function rhs_hyperbolic_parabolic!(du_ode, u_ode,
                                    semi::SemidiscretizationHyperbolicParabolic, t)
     @trixi_timeit timer() "rhs_hyperbolic_parabolic!" begin
@@ -453,8 +452,6 @@
     end
 end
 
-=======
->>>>>>> 29bd2132
 function _jacobian_ad_forward(semi::SemidiscretizationHyperbolicParabolic, t0, u0_ode,
                               du_ode, config)
     new_semi = remake(semi, uEltype = eltype(config))
@@ -469,8 +466,4 @@
 
     return J
 end
-<<<<<<< HEAD
-
-=======
->>>>>>> 29bd2132
 end # @muladd